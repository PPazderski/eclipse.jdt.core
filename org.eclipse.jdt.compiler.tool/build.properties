--- conflicted
+++ resolved
@@ -20,8 +20,4 @@
                compiler_tool_fragment.properties,\
                lib/javax17api.jar
 src.includes = about.html
-<<<<<<< HEAD
-jars.extra.classpath = lib/javax17api.jar
-=======
-jars.extra.classpath = lib/javax16api.jar
->>>>>>> 67749b18
+jars.extra.classpath = lib/javax17api.jar