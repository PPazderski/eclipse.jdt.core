--- conflicted
+++ resolved
@@ -238,11 +238,7 @@
 		FileObject foGenSrc = _filer.createSourceFile("g.G", e);
 		checkGenUri(foGenSrc, "G", javaStr, "generated source file");
 	}
-<<<<<<< HEAD
-
-=======
-	
->>>>>>> 449e1c59
+	
 	public void testBug534979(Element e, String pkg, String relName) throws Exception {
 		JavaFileObject jfo = _filer.createSourceFile(e.getEnclosingElement().getSimpleName() + "/" + e.getSimpleName());
 		PrintWriter pw = null;
@@ -255,8 +251,6 @@
 				pw.close();
 		}
 	}
-<<<<<<< HEAD
-=======
 	public void testCreateClass1(Element e, String pkg, String relName) throws Exception {
 		Filer filer = processingEnv.getFiler();
 		try {
@@ -325,7 +319,6 @@
 		} finally {
 		}
 	}
->>>>>>> 449e1c59
 
 	private void checkGenUri(FileObject fo, String name, String content, String category) throws Exception {
 		PrintWriter pw = null;
