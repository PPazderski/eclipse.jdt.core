/*******************************************************************************
 * Copyright (c) 2000, 2017 IBM Corporation and others.
 * All rights reserved. This program and the accompanying materials
 * are made available under the terms of the Eclipse Public License v1.0
 * which accompanies this distribution, and is available at
 * http://www.eclipse.org/legal/epl-v10.html
 *
 * Contributors:
 *     IBM Corporation - initial API and implementation
 *******************************************************************************/
package org.eclipse.jdt.internal.core;

import java.util.ArrayList;
import java.util.HashMap;
import java.util.Iterator;
import java.util.Map;
import java.util.Stack;

import org.eclipse.core.runtime.Assert;
import org.eclipse.jdt.core.Flags;
import org.eclipse.jdt.core.IAnnotation;
import org.eclipse.jdt.core.ICompilationUnit;
import org.eclipse.jdt.core.IJavaElement;
import org.eclipse.jdt.core.IMemberValuePair;
import org.eclipse.jdt.core.ITypeParameter;
import org.eclipse.jdt.core.JavaModelException;
import org.eclipse.jdt.core.Signature;
import org.eclipse.jdt.core.compiler.CategorizedProblem;
import org.eclipse.jdt.core.compiler.CharOperation;
import org.eclipse.jdt.core.compiler.IProblem;
import org.eclipse.jdt.internal.compiler.ISourceElementRequestor;
import org.eclipse.jdt.internal.compiler.ast.ASTNode;
import org.eclipse.jdt.internal.compiler.ast.Argument;
import org.eclipse.jdt.internal.compiler.ast.ArrayInitializer;
import org.eclipse.jdt.internal.compiler.ast.ClassLiteralAccess;
import org.eclipse.jdt.internal.compiler.ast.Expression;
import org.eclipse.jdt.internal.compiler.ast.ImportReference;
import org.eclipse.jdt.internal.compiler.ast.Literal;
import org.eclipse.jdt.internal.compiler.ast.MemberValuePair;
import org.eclipse.jdt.internal.compiler.ast.NullLiteral;
import org.eclipse.jdt.internal.compiler.ast.OperatorIds;
import org.eclipse.jdt.internal.compiler.ast.QualifiedNameReference;
import org.eclipse.jdt.internal.compiler.ast.SingleNameReference;
import org.eclipse.jdt.internal.compiler.ast.UnaryExpression;
import org.eclipse.jdt.internal.compiler.parser.Parser;
import org.eclipse.jdt.internal.compiler.parser.RecoveryScanner;
import org.eclipse.jdt.internal.compiler.util.HashtableOfObject;
import org.eclipse.jdt.internal.compiler.util.HashtableOfObjectToInt;
import org.eclipse.jdt.internal.core.util.ReferenceInfoAdapter;
import org.eclipse.jdt.internal.core.util.Util;
/**
 * A requestor for the fuzzy parser, used to compute the children of an ICompilationUnit.
 */
@SuppressWarnings({ "rawtypes", "unchecked" })
public class CompilationUnitStructureRequestor extends ReferenceInfoAdapter implements ISourceElementRequestor {
	
	/**
	 * The handle to the compilation unit being parsed
	 */
	protected ICompilationUnit unit;

	/**
	 * The info object for the compilation unit being parsed
	 */
	protected CompilationUnitElementInfo unitInfo;

	/**
	 * The import container info - null until created
	 */
	protected ImportContainerInfo importContainerInfo = null;
	protected ImportContainer importContainer;

	/**
	 * Hashtable of children elements of the compilation unit.
	 * Children are added to the table as they are found by
	 * the parser. Keys are handles, values are corresponding
	 * info objects.
	 */
	protected Map newElements;

	/*
	 * A table from a handle (with occurenceCount == 1) to the current occurence count for this handle
	 */
	private HashtableOfObjectToInt occurenceCounts;

	/*
	 * A table to store the occurrence count of anonymous types. The key will be the handle to the
	 * enclosing type of the anonymous.
	 */
	private HashtableOfObjectToInt localOccurrenceCounts;

	/**
	 * Stack of parent scope info objects. The info on the
	 * top of the stack is the parent of the next element found.
	 * For example, when we locate a method, the parent info object
	 * will be the type the method is contained in.
	 */
	protected Stack infoStack;

	/*
	 * Map from info to of ArrayList of IJavaElement representing the children
	 * of the given info.
	 */
	protected HashMap children;

	/**
	 * Stack of parent handles, corresponding to the info stack. We
	 * keep both, since info objects do not have back pointers to
	 * handles.
	 */
	protected Stack handleStack;

	/**
	 * The number of references reported thus far. Used to
	 * expand the arrays of reference kinds and names.
	 */
	protected int referenceCount= 0;

	/**
	 * Problem requestor which will get notified of discovered problems
	 */
	protected boolean hasSyntaxErrors = false;

	/*
	 * The parser this requestor is using.
	 */
	protected Parser parser;

	protected HashtableOfObject fieldRefCache;
	protected HashtableOfObject messageRefCache;
	protected HashtableOfObject typeRefCache;
	protected HashtableOfObject unknownRefCache;

protected CompilationUnitStructureRequestor(ICompilationUnit unit, CompilationUnitElementInfo unitInfo, Map newElements) {
	this.unit = unit;
	this.unitInfo = unitInfo;
	this.newElements = newElements;
	this.occurenceCounts = new HashtableOfObjectToInt();
	this.localOccurrenceCounts = new HashtableOfObjectToInt(5);
}
/**
 * @see ISourceElementRequestor
 */
@Override
public void acceptImport(int declarationStart, int declarationEnd, int nameSourceStart, int nameSourceEnd, char[][] tokens, boolean onDemand, int modifiers) {
	JavaElement parentHandle= (JavaElement) this.handleStack.peek();
	if (!(parentHandle.getElementType() == IJavaElement.COMPILATION_UNIT)) {
		Assert.isTrue(false); // Should not happen
	}

	ICompilationUnit parentCU= (ICompilationUnit)parentHandle;
	//create the import container and its info
	if (this.importContainer == null) {
		this.importContainer = createImportContainer(parentCU);
		this.importContainerInfo = new ImportContainerInfo();
		Object parentInfo = this.infoStack.peek();
		addToChildren(parentInfo, this.importContainer);
		this.newElements.put(this.importContainer, this.importContainerInfo);
	}

	String elementName = JavaModelManager.getJavaModelManager().intern(new String(CharOperation.concatWith(tokens, '.')));
	ImportDeclaration handle = createImportDeclaration(this.importContainer, elementName, onDemand);
	resolveDuplicates(handle);

	ImportDeclarationElementInfo info = new ImportDeclarationElementInfo();
	info.setSourceRangeStart(declarationStart);
	info.setSourceRangeEnd(declarationEnd);
	info.setNameSourceStart(nameSourceStart);
	info.setNameSourceEnd(nameSourceEnd);
	info.setFlags(modifiers);

	addToChildren(this.importContainerInfo, handle);
	this.newElements.put(handle, info);
}
/*
 * Table of line separator position. This table is passed once at the end
 * of the parse action, so as to allow computation of normalized ranges.
 *
 * A line separator might corresponds to several characters in the source,
 *
 */
@Override
public void acceptLineSeparatorPositions(int[] positions) {
	// ignore line separator positions
}
/**
 * @see ISourceElementRequestor
 */
@Override
public void acceptPackage(ImportReference importReference) {

		Object parentInfo = this.infoStack.peek();
		JavaElement parentHandle= (JavaElement) this.handleStack.peek();
		PackageDeclaration handle = null;

		if (parentHandle.getElementType() == IJavaElement.COMPILATION_UNIT) {
			char[] name = CharOperation.concatWith(importReference.getImportName(), '.');
			handle = createPackageDeclaration(parentHandle, new String(name));
		}
		else {
			Assert.isTrue(false); // Should not happen
		}
		resolveDuplicates(handle);

		AnnotatableInfo info = new AnnotatableInfo();
		info.setSourceRangeStart(importReference.declarationSourceStart);
		info.setSourceRangeEnd(importReference.declarationSourceEnd);
		info.setNameSourceStart(importReference.sourceStart);
		info.setNameSourceEnd(importReference.sourceEnd);

		addToChildren(parentInfo, handle);
		this.newElements.put(handle, info);

		if (importReference.annotations != null) {
			for (int i = 0, length = importReference.annotations.length; i < length; i++) {
				org.eclipse.jdt.internal.compiler.ast.Annotation annotation = importReference.annotations[i];
				acceptAnnotation(annotation, info, handle);
			}
		}
}
@Override
public void acceptProblem(CategorizedProblem problem) {
	if ((problem.getID() & IProblem.Syntax) != 0){
		this.hasSyntaxErrors = true;
	}
}
private void addToChildren(Object parentInfo, JavaElement handle) {
	ArrayList childrenList = (ArrayList) this.children.get(parentInfo);
	if (childrenList == null)
		this.children.put(parentInfo, childrenList = new ArrayList());
	childrenList.add(handle);
}
protected Annotation createAnnotation(JavaElement parent, String name) {
	return new Annotation(parent, name);
}
protected SourceField createField(JavaElement parent, FieldInfo fieldInfo) {
	String fieldName = JavaModelManager.getJavaModelManager().intern(new String(fieldInfo.name));
	return new SourceField(parent, fieldName);
}
protected ImportContainer createImportContainer(ICompilationUnit parent) {
	return (ImportContainer)parent.getImportContainer();
}
protected ImportDeclaration createImportDeclaration(ImportContainer parent, String name, boolean onDemand) {
	return new ImportDeclaration(parent, name, onDemand);
}
protected Initializer createInitializer(JavaElement parent) {
	return new Initializer(parent, 1);
}
protected SourceMethod createMethodHandle(JavaElement parent, MethodInfo methodInfo) {
	String selector = JavaModelManager.getJavaModelManager().intern(new String(methodInfo.name));
	String[] parameterTypeSigs = convertTypeNamesToSigs(methodInfo.parameterTypes);
	return new SourceMethod(parent, selector, parameterTypeSigs);
}
protected PackageDeclaration createPackageDeclaration(JavaElement parent, String name) {
	return new PackageDeclaration((CompilationUnit) parent, name);
}
protected SourceType createTypeHandle(JavaElement parent, TypeInfo typeInfo) {
	String nameString= new String(typeInfo.name);
	return new SourceType(parent, nameString);
}
protected SourceModule createModuleHandle(JavaElement parent, ModuleInfo modInfo) {
	String nameString= new String(modInfo.moduleName);
	return new org.eclipse.jdt.internal.core.SourceModule(parent, nameString);
}
protected TypeParameter createTypeParameter(JavaElement parent, String name) {
	return new TypeParameter(parent, name);
}
/**
 * Convert these type names to signatures.
 * @see Signature
 */
protected static String[] convertTypeNamesToSigs(char[][] typeNames) {
	if (typeNames == null)
		return CharOperation.NO_STRINGS;
	int n = typeNames.length;
	if (n == 0)
		return CharOperation.NO_STRINGS;
	JavaModelManager manager = JavaModelManager.getJavaModelManager();
	String[] typeSigs = new String[n];
	for (int i = 0; i < n; ++i) {
		typeSigs[i] = manager.intern(Signature.createTypeSignature(typeNames[i], false));
	}
	return typeSigs;
}
protected IAnnotation acceptAnnotation(org.eclipse.jdt.internal.compiler.ast.Annotation annotation, AnnotatableInfo parentInfo, JavaElement parentHandle) {
	String nameString = new String(CharOperation.concatWith(annotation.type.getTypeName(), '.'));
	Annotation handle = createAnnotation(parentHandle, nameString); //NB: occurenceCount is computed in resolveDuplicates
	resolveDuplicates(handle);

	AnnotationInfo info = new AnnotationInfo();

	// populate the maps here as getValue(...) below may need them
	this.newElements.put(handle, info);
	this.handleStack.push(handle);

	info.setSourceRangeStart(annotation.sourceStart());
	info.nameStart = annotation.type.sourceStart();
	info.nameEnd = annotation.type.sourceEnd();
	MemberValuePair[] memberValuePairs = annotation.memberValuePairs();
	int membersLength = memberValuePairs.length;
	if (membersLength == 0) {
		info.members = Annotation.NO_MEMBER_VALUE_PAIRS;
	} else {
		info.members = getMemberValuePairs(memberValuePairs);
	}

	if (parentInfo != null) {
		IAnnotation[] annotations = parentInfo.annotations;
		int length = annotations.length;
		System.arraycopy(annotations, 0, annotations = new IAnnotation[length+1], 0, length);
		annotations[length] = handle;
		parentInfo.annotations = annotations;
	}
	info.setSourceRangeEnd(annotation.declarationSourceEnd);
	this.handleStack.pop();
	return handle;
}
/**
 * @see ISourceElementRequestor
 */
@Override
public void enterCompilationUnit() {
	this.infoStack = new Stack();
	this.children = new HashMap();
	this.handleStack= new Stack();
	this.infoStack.push(this.unitInfo);
	this.handleStack.push(this.unit);
}
/**
 * @see ISourceElementRequestor
 */
@Override
public void enterConstructor(MethodInfo methodInfo) {
	enterMethod(methodInfo);
}
/**
 * @see ISourceElementRequestor
 */
@Override
public void enterField(FieldInfo fieldInfo) {

	TypeInfo parentInfo = (TypeInfo) this.infoStack.peek();
	JavaElement parentHandle= (JavaElement) this.handleStack.peek();
	SourceField handle = null;
	if (parentHandle.getElementType() == IJavaElement.TYPE) {
		handle = createField(parentHandle, fieldInfo);
	}
	else {
		Assert.isTrue(false); // Should not happen
	}
	resolveDuplicates(handle);

	addToChildren(parentInfo, handle);
	parentInfo.childrenCategories.put(handle, fieldInfo.categories);

	this.infoStack.push(fieldInfo);
	this.handleStack.push(handle);

}
/**
 * @see ISourceElementRequestor
 */
@Override
public void enterInitializer(int declarationSourceStart, int modifiers) {
	Object parentInfo = this.infoStack.peek();
	JavaElement parentHandle= (JavaElement) this.handleStack.peek();
	Initializer handle = null;

	if (parentHandle.getElementType() == IJavaElement.TYPE) {
		handle = createInitializer(parentHandle);
	}
	else {
		Assert.isTrue(false); // Should not happen
	}
	resolveDuplicates(handle);
	
	addToChildren(parentInfo, handle);

	this.infoStack.push(new int[] {declarationSourceStart, modifiers});
	this.handleStack.push(handle);
}
/**
 * @see ISourceElementRequestor
 */
@Override
public void enterMethod(MethodInfo methodInfo) {

	TypeInfo parentInfo = (TypeInfo) this.infoStack.peek();
	JavaElement parentHandle= (JavaElement) this.handleStack.peek();
	SourceMethod handle = null;

	// translate nulls to empty arrays
	if (methodInfo.parameterTypes == null) {
		methodInfo.parameterTypes= CharOperation.NO_CHAR_CHAR;
	}
	if (methodInfo.parameterNames == null) {
		methodInfo.parameterNames= CharOperation.NO_CHAR_CHAR;
	}
	if (methodInfo.exceptionTypes == null) {
		methodInfo.exceptionTypes= CharOperation.NO_CHAR_CHAR;
	}

	if (parentHandle.getElementType() == IJavaElement.TYPE) {
		handle = createMethodHandle(parentHandle, methodInfo);
	}
	else {
		Assert.isTrue(false); // Should not happen
	}
	resolveDuplicates(handle);

	this.infoStack.push(methodInfo);
	this.handleStack.push(handle);
	
	addToChildren(parentInfo, handle);
	parentInfo.childrenCategories.put(handle, methodInfo.categories);
}
private SourceMethodElementInfo createMethodInfo(MethodInfo methodInfo, SourceMethod handle) {
	IJavaElement[] elements = getChildren(methodInfo);
	SourceMethodElementInfo info;
	if (methodInfo.isConstructor) {
		info = elements.length == 0 ? new SourceConstructorInfo() : new SourceConstructorWithChildrenInfo(elements);
	} else if (methodInfo.isAnnotation) {
		info = new SourceAnnotationMethodInfo();
	} else {
		info = elements.length == 0 ? new SourceMethodInfo() : new SourceMethodWithChildrenInfo(elements);
	}
	info.setSourceRangeStart(methodInfo.declarationStart);
	int flags = methodInfo.modifiers;
	info.setNameSourceStart(methodInfo.nameSourceStart);
	info.setNameSourceEnd(methodInfo.nameSourceEnd);
	info.setFlags(flags);
	JavaModelManager manager = JavaModelManager.getJavaModelManager();
	char[][] parameterNames = methodInfo.parameterNames;
	for (int i = 0, length = parameterNames.length; i < length; i++)
		parameterNames[i] = manager.intern(parameterNames[i]);
	info.setArgumentNames(parameterNames);
	char[] returnType = methodInfo.returnType == null ? new char[]{'v', 'o','i', 'd'} : methodInfo.returnType;
	info.setReturnType(manager.intern(returnType));
	char[][] exceptionTypes = methodInfo.exceptionTypes;
	info.setExceptionTypeNames(exceptionTypes);
	for (int i = 0, length = exceptionTypes.length; i < length; i++)
		exceptionTypes[i] = manager.intern(exceptionTypes[i]);
	this.newElements.put(handle, info);

	if (methodInfo.typeParameters != null) {
		for (int i = 0, length = methodInfo.typeParameters.length; i < length; i++) {
			TypeParameterInfo typeParameterInfo = methodInfo.typeParameters[i];
			acceptTypeParameter(typeParameterInfo, info);
		}
	}
	if (methodInfo.annotations != null) {
		int length = methodInfo.annotations.length;
		this.unitInfo.annotationNumber += length;
		for (int i = 0; i < length; i++) {
			org.eclipse.jdt.internal.compiler.ast.Annotation annotation = methodInfo.annotations[i];
			acceptAnnotation(annotation, info, handle);
		}
	}
	// https://bugs.eclipse.org/bugs/show_bug.cgi?id=334783
	// Process the parameter annotations from the arguments
	if (methodInfo.node != null && methodInfo.node.arguments != null) {
		info.arguments = acceptMethodParameters(methodInfo.node.arguments, handle, methodInfo);
	}
	if (methodInfo.typeAnnotated) {
		this.unitInfo.annotationNumber = CompilationUnitElementInfo.ANNOTATION_THRESHOLD_FOR_DIET_PARSE;
	}
	return info;
}
private LocalVariable[] acceptMethodParameters(Argument[] arguments, JavaElement methodHandle, MethodInfo methodInfo) {
	if (arguments == null) return null;
	LocalVariable[] result = new LocalVariable[arguments.length];
	Annotation[][] paramAnnotations = new Annotation[arguments.length][];
	for(int i = 0; i < arguments.length; i++) {
		Argument argument = arguments[i];
		AnnotatableInfo localVarInfo = new AnnotatableInfo();
		localVarInfo.setSourceRangeStart(argument.declarationSourceStart);
		localVarInfo.setSourceRangeEnd(argument.declarationSourceStart);
		localVarInfo.setNameSourceStart(argument.sourceStart);
		localVarInfo.setNameSourceEnd(argument.sourceEnd);
		
		String paramTypeSig = JavaModelManager.getJavaModelManager().intern(Signature.createTypeSignature(methodInfo.parameterTypes[i], false));
		result[i] = new LocalVariable(
				methodHandle,
				new String(argument.name),
				argument.declarationSourceStart,
				argument.declarationSourceEnd,
				argument.sourceStart,
				argument.sourceEnd,
				paramTypeSig,
				argument.annotations,
				argument.modifiers, 
				true);
		this.newElements.put(result[i], localVarInfo);
		this.infoStack.push(localVarInfo);
		this.handleStack.push(result[i]);
		if (argument.annotations != null) {
			paramAnnotations[i] = new Annotation[argument.annotations.length];
			for (int  j = 0; j < argument.annotations.length; j++ ) {
				org.eclipse.jdt.internal.compiler.ast.Annotation annotation = argument.annotations[j];
				acceptAnnotation(annotation, localVarInfo, result[i]);
			}
		}
		this.infoStack.pop();
		this.handleStack.pop();
	}
	return result;
}
@Override
public void enterModule(ModuleInfo info) {

	Object parentInfo = this.infoStack.peek();
	JavaElement parentHandle= (JavaElement) this.handleStack.peek();
	JavaElement handle = createModuleHandle(parentHandle, info);
	
	this.infoStack.push(info);
	this.handleStack.push(handle);

	addToChildren(parentInfo, handle);
}
/**
 * @see ISourceElementRequestor
 */
@Override
public void enterType(TypeInfo typeInfo) {

	Object parentInfo = this.infoStack.peek();
	JavaElement parentHandle= (JavaElement) this.handleStack.peek();
	JavaElement handle = createTypeHandle(parentHandle, typeInfo);
	 //NB: occurenceCount is computed in resolveDuplicates
	resolveDuplicates((SourceType) handle);
	this.infoStack.push(typeInfo);
	this.handleStack.push(handle);

	if (parentHandle.getElementType() == IJavaElement.TYPE)
		((TypeInfo) parentInfo).childrenCategories.put(handle, typeInfo.categories);
	addToChildren(parentInfo, handle);
}
private org.eclipse.jdt.internal.core.ModuleDescriptionInfo createModuleInfo(ModuleInfo modInfo, org.eclipse.jdt.internal.core.SourceModule handle) {
	org.eclipse.jdt.internal.core.ModuleDescriptionInfo info = org.eclipse.jdt.internal.core.ModuleDescriptionInfo.createModule(modInfo.node);
	info.setHandle(handle);
	info.setSourceRangeStart(modInfo.declarationStart);
	info.setFlags(modInfo.modifiers);
	info.setNameSourceStart(modInfo.nameSourceStart);
	info.setNameSourceEnd(modInfo.nameSourceEnd);
<<<<<<< HEAD
	info.addCategories(handle, modInfo.categories);
=======
>>>>>>> a286dada
	if (modInfo.annotations != null) {
		int length = modInfo.annotations.length;
		for (int i = 0; i < length; i++) {
			org.eclipse.jdt.internal.compiler.ast.Annotation annotation = modInfo.annotations[i];
			acceptAnnotation(annotation, info, handle);
		}
	}
	this.newElements.put(handle, info);

	return info;
}
private SourceTypeElementInfo createTypeInfo(TypeInfo typeInfo, SourceType handle) {
	SourceTypeElementInfo info =
		typeInfo.anonymousMember ?
			new SourceTypeElementInfo() {
				@Override
				public boolean isAnonymousMember() {
					return true;
				}
			} :
		new SourceTypeElementInfo();
	info.setHandle(handle);
	info.setSourceRangeStart(typeInfo.declarationStart);
	info.setFlags(typeInfo.modifiers);
	info.setNameSourceStart(typeInfo.nameSourceStart);
	info.setNameSourceEnd(typeInfo.nameSourceEnd);
	JavaModelManager manager = JavaModelManager.getJavaModelManager();
	char[] superclass = typeInfo.superclass;
	info.setSuperclassName(superclass == null ? null : manager.intern(superclass));
	char[][] superinterfaces = typeInfo.superinterfaces;
	for (int i = 0, length = superinterfaces == null ? 0 : superinterfaces.length; i < length; i++)
		superinterfaces[i] = manager.intern(superinterfaces[i]);
	info.setSuperInterfaceNames(superinterfaces);
	info.addCategories(handle, typeInfo.categories);
	this.newElements.put(handle, info);

	if (typeInfo.typeParameters != null) {
		for (int i = 0, length = typeInfo.typeParameters.length; i < length; i++) {
			TypeParameterInfo typeParameterInfo = typeInfo.typeParameters[i];
			acceptTypeParameter(typeParameterInfo, info);
		}
	}
	if (typeInfo.annotations != null) {
		int length = typeInfo.annotations.length;
		this.unitInfo.annotationNumber += length;
		for (int i = 0; i < length; i++) {
			org.eclipse.jdt.internal.compiler.ast.Annotation annotation = typeInfo.annotations[i];
			acceptAnnotation(annotation, info, handle);
		}
	}
	if (typeInfo.childrenCategories != null) {
		Iterator iterator = typeInfo.childrenCategories.entrySet().iterator();
		while (iterator.hasNext()) {
			Map.Entry entry = (Map.Entry) iterator.next();
			info.addCategories((IJavaElement) entry.getKey(), (char[][]) entry.getValue());
		}
		
	}
	if (typeInfo.typeAnnotated) {
		this.unitInfo.annotationNumber = CompilationUnitElementInfo.ANNOTATION_THRESHOLD_FOR_DIET_PARSE;
	}
	return info;
}
protected void acceptTypeParameter(TypeParameterInfo typeParameterInfo, JavaElementInfo parentInfo) {
	JavaElement parentHandle = (JavaElement) this.handleStack.peek();
	String nameString = new String(typeParameterInfo.name);
	TypeParameter handle = createTypeParameter(parentHandle, nameString); //NB: occurenceCount is computed in resolveDuplicates
	resolveDuplicates(handle);

	TypeParameterElementInfo info = new TypeParameterElementInfo();
	info.setSourceRangeStart(typeParameterInfo.declarationStart);
	info.nameStart = typeParameterInfo.nameSourceStart;
	info.nameEnd = typeParameterInfo.nameSourceEnd;
	info.bounds = typeParameterInfo.bounds;
	if (parentInfo instanceof SourceTypeElementInfo) {
		SourceTypeElementInfo elementInfo = (SourceTypeElementInfo) parentInfo;
		ITypeParameter[] typeParameters = elementInfo.typeParameters;
		int length = typeParameters.length;
		System.arraycopy(typeParameters, 0, typeParameters = new ITypeParameter[length+1], 0, length);
		typeParameters[length] = handle;
		elementInfo.typeParameters = typeParameters;
	} else {
		SourceMethodElementInfo elementInfo = (SourceMethodElementInfo) parentInfo;
		ITypeParameter[] typeParameters = elementInfo.typeParameters;
		int length = typeParameters.length;
		System.arraycopy(typeParameters, 0, typeParameters = new ITypeParameter[length+1], 0, length);
		typeParameters[length] = handle;
		elementInfo.typeParameters = typeParameters;
	}
	this.newElements.put(handle, info);
	info.setSourceRangeEnd(typeParameterInfo.declarationEnd);
	if (typeParameterInfo.typeAnnotated) {
		this.unitInfo.annotationNumber = CompilationUnitElementInfo.ANNOTATION_THRESHOLD_FOR_DIET_PARSE;
	}
}
/**
 * @see ISourceElementRequestor
 */
@Override
public void exitCompilationUnit(int declarationEnd) {
	// set import container children
	if (this.importContainerInfo != null) {
		this.importContainerInfo.children = getChildren(this.importContainerInfo);
	}

	this.unitInfo.children = getChildren(this.unitInfo);
	this.unitInfo.setSourceLength(declarationEnd + 1);

	// determine if there were any parsing errors
	this.unitInfo.setIsStructureKnown(!this.hasSyntaxErrors);
}
/**
 * @see ISourceElementRequestor
 */
@Override
public void exitConstructor(int declarationEnd) {
	exitMethod(declarationEnd, null);
}
/**
 * @see ISourceElementRequestor
 */
@Override
public void exitField(int initializationStart, int declarationEnd, int declarationSourceEnd) {
	JavaElement handle = (JavaElement) this.handleStack.peek();
	FieldInfo fieldInfo = (FieldInfo) this.infoStack.peek();
	IJavaElement[] elements = getChildren(fieldInfo);
	SourceFieldElementInfo info = elements.length == 0 ? new SourceFieldElementInfo() : new SourceFieldWithChildrenInfo(elements);
	info.setNameSourceStart(fieldInfo.nameSourceStart);
	info.setNameSourceEnd(fieldInfo.nameSourceEnd);
	info.setSourceRangeStart(fieldInfo.declarationStart);
	info.setFlags(fieldInfo.modifiers);
	char[] typeName = JavaModelManager.getJavaModelManager().intern(fieldInfo.type);
	info.setTypeName(typeName);
	this.newElements.put(handle, info);

	if (fieldInfo.annotations != null) {
		int length = fieldInfo.annotations.length;
		this.unitInfo.annotationNumber += length;
		for (int i = 0; i < length; i++) {
			org.eclipse.jdt.internal.compiler.ast.Annotation annotation = fieldInfo.annotations[i];
			acceptAnnotation(annotation, info, handle);
		}
	}
	info.setSourceRangeEnd(declarationSourceEnd);
	this.handleStack.pop();
	this.infoStack.pop();
	
	// remember initializer source if field is a constant
	if (initializationStart != -1) {
		int flags = info.flags;
		Object typeInfo;
		if (Flags.isFinal(flags)
				|| ((typeInfo = this.infoStack.peek()) instanceof TypeInfo
					 && (Flags.isInterface(((TypeInfo)typeInfo).modifiers)))) {
			int length = declarationEnd - initializationStart;
			if (length > 0) {
				char[] initializer = new char[length];
				System.arraycopy(this.parser.scanner.source, initializationStart, initializer, 0, length);
				info.initializationSource = initializer;
			}
		}
	}
	if (fieldInfo.typeAnnotated) {
		this.unitInfo.annotationNumber = CompilationUnitElementInfo.ANNOTATION_THRESHOLD_FOR_DIET_PARSE;
	}
}
/**
 * @see ISourceElementRequestor
 */
@Override
public void exitInitializer(int declarationEnd) {
	JavaElement handle = (JavaElement) this.handleStack.peek();
	int[] initializerInfo = (int[]) this.infoStack.peek();
	IJavaElement[] elements = getChildren(initializerInfo);
	
	InitializerElementInfo info = elements.length == 0 ? new InitializerElementInfo() : new InitializerWithChildrenInfo(elements);
	info.setSourceRangeStart(initializerInfo[0]);
	info.setFlags(initializerInfo[1]);
	info.setSourceRangeEnd(declarationEnd);

	this.newElements.put(handle, info);
	
	this.handleStack.pop();
	this.infoStack.pop();
}
/**
 * @see ISourceElementRequestor
 */
@Override
public void exitMethod(int declarationEnd, Expression defaultValue) {
	SourceMethod handle = (SourceMethod) this.handleStack.peek();
	MethodInfo methodInfo = (MethodInfo) this.infoStack.peek();
	
	SourceMethodElementInfo info = createMethodInfo(methodInfo, handle);
	info.setSourceRangeEnd(declarationEnd);
	
	// remember default value of annotation method
	if (info.isAnnotationMethod() && defaultValue != null) {
		SourceAnnotationMethodInfo annotationMethodInfo = (SourceAnnotationMethodInfo) info;
		annotationMethodInfo.defaultValueStart = defaultValue.sourceStart;
		annotationMethodInfo.defaultValueEnd = defaultValue.sourceEnd;
		JavaElement element = (JavaElement) this.handleStack.peek();
		org.eclipse.jdt.internal.core.MemberValuePair defaultMemberValuePair = new org.eclipse.jdt.internal.core.MemberValuePair(element.getElementName());
		defaultMemberValuePair.value = getMemberValue(defaultMemberValuePair, defaultValue);
		annotationMethodInfo.defaultValue = defaultMemberValuePair;
	}
	
	this.handleStack.pop();
	this.infoStack.pop();
}
@Override
public void exitModule(int declarationEnd) {
	ModuleInfo moduleInfo = (ModuleInfo) this.infoStack.peek();
	SourceModule handle = (SourceModule) this.handleStack.peek();
	JavaProject proj = (JavaProject) handle.getAncestor(IJavaElement.JAVA_PROJECT);
	if (proj != null) {
		try {
			org.eclipse.jdt.internal.core.SourceModule moduleDecl = handle;
			org.eclipse.jdt.internal.core.ModuleDescriptionInfo info = createModuleInfo(moduleInfo, moduleDecl);
			info.setSourceRangeEnd(declarationEnd);
			info.children = getChildren(info);
			this.unitInfo.setModule(moduleDecl);
			proj.setModuleDescription(moduleDecl);
		} catch (JavaModelException e) {
			// Unexpected while creating
		}
	}
	this.handleStack.pop();
	this.infoStack.pop();
}
/**
 * @see ISourceElementRequestor
 */
@Override
public void exitType(int declarationEnd) {
	TypeInfo typeInfo = (TypeInfo) this.infoStack.peek();
	SourceType handle = (SourceType) this.handleStack.peek();
	SourceTypeElementInfo info = createTypeInfo(typeInfo, handle);
	info.setSourceRangeEnd(declarationEnd);
	info.children = getChildren(typeInfo);
	this.handleStack.pop();
	this.infoStack.pop();
}
/**
 * Resolves duplicate handles by incrementing the occurrence count
 * of the handle being created.
 */
protected void resolveDuplicates(SourceRefElement handle) {
	int occurenceCount = this.occurenceCounts.get(handle);
	if (occurenceCount == -1)
		this.occurenceCounts.put(handle, 1);
	else {
		this.occurenceCounts.put(handle, ++occurenceCount);
		handle.occurrenceCount = occurenceCount;
	}

	// https://bugs.eclipse.org/bugs/show_bug.cgi?id=342393
	// For anonymous source types, the occurrence count should be in the context
	// of the enclosing type.
	if (handle instanceof SourceType && ((SourceType) handle).isAnonymous()) {
		Object key = handle.getParent().getAncestor(IJavaElement.TYPE);
		occurenceCount = this.localOccurrenceCounts.get(key);
		if (occurenceCount == -1)
			this.localOccurrenceCounts.put(key, 1);
		else {
			this.localOccurrenceCounts.put(key, ++occurenceCount);
			((SourceType)handle).localOccurrenceCount = occurenceCount;
		}
	}
}
protected IMemberValuePair getMemberValuePair(MemberValuePair memberValuePair) {
	String memberName = new String(memberValuePair.name);
	org.eclipse.jdt.internal.core.MemberValuePair result = new org.eclipse.jdt.internal.core.MemberValuePair(memberName);
	result.value = getMemberValue(result, memberValuePair.value);
	return result;
}
protected IMemberValuePair[] getMemberValuePairs(MemberValuePair[] memberValuePairs) {
	int membersLength = memberValuePairs.length;
	IMemberValuePair[] members = new IMemberValuePair[membersLength];
	for (int j = 0; j < membersLength; j++) {
		members[j] = getMemberValuePair(memberValuePairs[j]);
	}
	return members;
}
private IJavaElement[] getChildren(Object info) {
	ArrayList childrenList = (ArrayList) this.children.get(info);
	if (childrenList != null) {
		return (IJavaElement[]) childrenList.toArray(new IJavaElement[childrenList.size()]);
	}
	return JavaElement.NO_ELEMENTS;
}
/*
 * Creates the value from the given expression, and sets the valueKind on the given memberValuePair
 */
protected Object getMemberValue(org.eclipse.jdt.internal.core.MemberValuePair memberValuePair, Expression expression) {
	if (expression instanceof NullLiteral) {
		return null;
	} else if (expression instanceof Literal) {
		((Literal) expression).computeConstant();
		return Util.getAnnotationMemberValue(memberValuePair, expression.constant);
	} else if (expression instanceof org.eclipse.jdt.internal.compiler.ast.Annotation) {
		org.eclipse.jdt.internal.compiler.ast.Annotation annotation = (org.eclipse.jdt.internal.compiler.ast.Annotation) expression;
		Object handle = acceptAnnotation(annotation, null, (JavaElement) this.handleStack.peek());
		memberValuePair.valueKind = IMemberValuePair.K_ANNOTATION;
		return handle;
	} else if (expression instanceof ClassLiteralAccess) {
		ClassLiteralAccess classLiteral = (ClassLiteralAccess) expression;
		char[] name = CharOperation.concatWith(classLiteral.type.getTypeName(), '.');
		memberValuePair.valueKind = IMemberValuePair.K_CLASS;
		return new String(name);
	} else if (expression instanceof QualifiedNameReference) {
		char[] qualifiedName = CharOperation.concatWith(((QualifiedNameReference) expression).tokens, '.');
		memberValuePair.valueKind = IMemberValuePair.K_QUALIFIED_NAME;
		return new String(qualifiedName);
	} else if (expression instanceof SingleNameReference) {
		char[] simpleName = ((SingleNameReference) expression).token;
		if (simpleName == RecoveryScanner.FAKE_IDENTIFIER) {
			memberValuePair.valueKind = IMemberValuePair.K_UNKNOWN;
			return null;
		}
		memberValuePair.valueKind = IMemberValuePair.K_SIMPLE_NAME;
		return new String(simpleName);
	} else if (expression instanceof ArrayInitializer) {
		memberValuePair.valueKind = -1; // modified below by the first call to getMemberValue(...)
		Expression[] expressions = ((ArrayInitializer) expression).expressions;
		int length = expressions == null ? 0 : expressions.length;
		Object[] values = new Object[length];
		for (int i = 0; i < length; i++) {
			int previousValueKind = memberValuePair.valueKind;
			Object value = getMemberValue(memberValuePair, expressions[i]);
			if (previousValueKind != -1 && memberValuePair.valueKind != previousValueKind) {
				// values are heterogeneous, value kind is thus unknown
				memberValuePair.valueKind = IMemberValuePair.K_UNKNOWN;
			}
			values[i] = value;
		}
		if (memberValuePair.valueKind == -1)
			memberValuePair.valueKind = IMemberValuePair.K_UNKNOWN;
		return values;
	} else if (expression instanceof UnaryExpression) {			// to deal with negative numerals (see bug - 248312)
		UnaryExpression unaryExpression = (UnaryExpression) expression;
		if ((unaryExpression.bits & ASTNode.OperatorMASK) >> ASTNode.OperatorSHIFT == OperatorIds.MINUS) {
			if (unaryExpression.expression instanceof Literal) {
				Literal subExpression = (Literal) unaryExpression.expression;
				subExpression.computeConstant();
				return Util.getNegativeAnnotationMemberValue(memberValuePair, subExpression.constant);
			}
		}
		memberValuePair.valueKind = IMemberValuePair.K_UNKNOWN;
		return null;
	} else {
		memberValuePair.valueKind = IMemberValuePair.K_UNKNOWN;
		return null;
	}
}
}<|MERGE_RESOLUTION|>--- conflicted
+++ resolved
@@ -1,5 +1,5 @@
 /*******************************************************************************
- * Copyright (c) 2000, 2017 IBM Corporation and others.
+ * Copyright (c) 2000, 2018 IBM Corporation and others.
  * All rights reserved. This program and the accompanying materials
  * are made available under the terms of the Eclipse Public License v1.0
  * which accompanies this distribution, and is available at
@@ -542,10 +542,7 @@
 	info.setFlags(modInfo.modifiers);
 	info.setNameSourceStart(modInfo.nameSourceStart);
 	info.setNameSourceEnd(modInfo.nameSourceEnd);
-<<<<<<< HEAD
 	info.addCategories(handle, modInfo.categories);
-=======
->>>>>>> a286dada
 	if (modInfo.annotations != null) {
 		int length = modInfo.annotations.length;
 		for (int i = 0; i < length; i++) {
