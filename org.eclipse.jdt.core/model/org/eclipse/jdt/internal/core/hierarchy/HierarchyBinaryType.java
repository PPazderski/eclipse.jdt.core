--- conflicted
+++ resolved
@@ -278,13 +278,12 @@
 	return walker;
 }
 @Override
-<<<<<<< HEAD
 public char[] getModule() {
 	// TODO BETA_JAVA9 Auto-generated method stub
 	return null;
-=======
+}
+@Override
 public ExternalAnnotationStatus getExternalAnnotationStatus() {
 	return ExternalAnnotationStatus.NOT_EEA_CONFIGURED;
->>>>>>> 947633cd
 }
 }