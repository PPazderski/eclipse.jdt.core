--- conflicted
+++ resolved
@@ -29,24 +29,14 @@
 	protected static final String MODULE_INFO_JAVA = "MODULE-INFO.JAVA"; //$NON-NLS-1$
 	protected static final String MODULE_INFO_CLASS = "module-info.class"; //$NON-NLS-1$
 
-<<<<<<< HEAD
 	static ClasspathLocation forSourceFolder(IContainer sourceFolder, IContainer outputFolder,
 			char[][] inclusionPatterns, char[][] exclusionPatterns, boolean ignoreOptionalProblems,
 			INameEnvironment env) {
 		return new ClasspathMultiDirectory(sourceFolder, outputFolder, inclusionPatterns, exclusionPatterns,
 				ignoreOptionalProblems, env).initializeModule();
 	}
-=======
-public static ClasspathLocation forBinaryFolder(IContainer binaryFolder, boolean isOutputFolder, AccessRuleSet accessRuleSet, IPath externalAnnotationPath) {
-	return new ClasspathDirectory(binaryFolder, isOutputFolder, accessRuleSet, externalAnnotationPath);
-}
->>>>>>> 42f8561d
-
-public static ClasspathLocation forBinaryFolder(IContainer binaryFolder, 
-												boolean isOutputFolder, 
-												AccessRuleSet accessRuleSet,
-												INameEnvironment env) {
-	return new ClasspathDirectory(binaryFolder, isOutputFolder, accessRuleSet, env).initializeModule();
+public static ClasspathLocation forBinaryFolder(IContainer binaryFolder, boolean isOutputFolder, AccessRuleSet accessRuleSet, IPath externalAnnotationPath, INameEnvironment env) {
+	return new ClasspathDirectory(binaryFolder, isOutputFolder, accessRuleSet, externalAnnotationPath, env).initializeModule();
 }
 
 static ClasspathLocation forLibrary(String libraryPathname, 
