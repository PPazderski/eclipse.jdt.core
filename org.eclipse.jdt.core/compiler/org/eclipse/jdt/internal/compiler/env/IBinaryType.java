--- conflicted
+++ resolved
@@ -63,20 +63,15 @@
 
 IBinaryField[] getFields();
 /**
-<<<<<<< HEAD
  * Answer the name of the module to which this type belongs.
  *
  * @return the name of the module as char array
  */
 char[] getModule();
 /**
- * Answer the receiver's signature which describes the parameter &
- * return types as specified in section 4.4.4 of the Java 2 VM spec 3rd edition.
-=======
  * Answer the receiver's ClassSignature, which describes the type parameters,
  * super class, and super interfaces as specified in section "4.7.9.1 Signatures"
  * of the Java SE 8 VM spec.
->>>>>>> 57d85544
  * Returns null if none.
  *
  * @return the receiver's signature, null if none
