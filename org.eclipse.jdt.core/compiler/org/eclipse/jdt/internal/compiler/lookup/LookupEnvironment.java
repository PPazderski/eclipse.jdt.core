/*******************************************************************************
 * Copyright (c) 2000, 2016 IBM Corporation and others.
 * All rights reserved. This program and the accompanying materials
 * are made available under the terms of the Eclipse Public License v1.0
 * which accompanies this distribution, and is available at
 * http://www.eclipse.org/legal/epl-v10.html
 *
 * This is an implementation of an early-draft specification developed under the Java
 * Community Process (JCP) and is made available for testing and evaluation purposes
 * only. The code is not compatible with any specification of the JCP.
 *
 * Contributors:
 *     IBM Corporation - initial API and implementation
 *     Stephan Herrmann - contributions for
 *     							bug 337868 - [compiler][model] incomplete support for package-info.java when using SearchableEnvironment
 *								bug 186342 - [compiler][null] Using annotations for null checking
 *								bug 365531 - [compiler][null] investigate alternative strategy for internally encoding nullness defaults
 *								bug 392099 - [1.8][compiler][null] Apply null annotation on types for null analysis
 *								bug 392862 - [1.8][compiler][null] Evaluate null annotations on array types
 *								bug 392384 - [1.8][compiler][null] Restore nullness info from type annotations in class files
 *								Bug 392099 - [1.8][compiler][null] Apply null annotation on types for null analysis
 *								Bug 415291 - [1.8][null] differentiate type incompatibilities due to null annotations
 *								Bug 392238 - [1.8][compiler][null] Detect semantically invalid null type annotations
 *								Bug 415850 - [1.8] Ensure RunJDTCoreTests can cope with null annotations enabled
 *								Bug 415043 - [1.8][null] Follow-up re null type annotations after bug 392099
 *								Bug 416183 - [1.8][compiler][null] Overload resolution fails with null annotations
 *								Bug 416307 - [1.8][compiler][null] subclass with type parameter substitution confuses null checking
 *								Bug 417295 - [1.8[[null] Massage type annotated null analysis to gel well with deep encoded type bindings.
 *								Bug 416190 - [1.8][null] detect incompatible overrides due to null type annotations
 *								Bug 424624 - [1.8][null] if a static-object with annotation @NonNull is used, a warning is shown
 *								Bug 438458 - [1.8][null] clean up handling of null type annotations wrt type variables
 *								Bug 439516 - [1.8][null] NonNullByDefault wrongly applied to implicit type bound of binary type
 *								Bug 434602 - Possible error with inferred null annotations leading to contradictory null annotations
 *								Bug 435805 - [1.8][compiler][null] Java 8 compiler does not recognize declaration style null annotations
 *								Bug 453475 - [1.8][null] Contradictory null annotations (4.5 M3 edition)
 *								Bug 457079 - Regression: type inference
 *								Bug 440477 - [null] Infrastructure for feeding external annotations into compilation
 *								Bug 455180 - IllegalStateException in AnnotatableTypeSystem.getRawType
 *								Bug 470467 - [null] Nullness of special Enum methods not detected from .class file
 *******************************************************************************/
package org.eclipse.jdt.internal.compiler.lookup;

import java.util.ArrayList;
import java.util.HashMap;
import java.util.HashSet;
import java.util.List;
import java.util.Map;
import java.util.Set;

import org.eclipse.jdt.core.compiler.CharOperation;
import org.eclipse.jdt.internal.compiler.ClassFilePool;
import org.eclipse.jdt.internal.compiler.ast.ASTNode;
import org.eclipse.jdt.internal.compiler.ast.CompilationUnitDeclaration;
import org.eclipse.jdt.internal.compiler.ast.Wildcard;
import org.eclipse.jdt.internal.compiler.classfmt.ClassFileConstants;
import org.eclipse.jdt.internal.compiler.env.*;
import org.eclipse.jdt.internal.compiler.impl.CompilerOptions;
import org.eclipse.jdt.internal.compiler.impl.ITypeRequestor;
import org.eclipse.jdt.internal.compiler.problem.AbortCompilation;
import org.eclipse.jdt.internal.compiler.problem.ProblemReporter;
import org.eclipse.jdt.internal.compiler.util.HashtableOfObject;
import org.eclipse.jdt.internal.compiler.util.HashtableOfPackage;
import org.eclipse.jdt.internal.compiler.util.JRTUtil;
import org.eclipse.jdt.internal.compiler.util.SimpleLookupTable;

@SuppressWarnings({"rawtypes", "unchecked"})
public class LookupEnvironment implements ProblemReasons, TypeConstants {

	/**
	 * Map from typeBinding -> accessRestriction rule
	 */
	private Map accessRestrictions;
	ImportBinding[] defaultImports;
	public PackageBinding defaultPackage;
	HashtableOfPackage knownPackages;
	private int lastCompletedUnitIndex = -1;
	private int lastUnitIndex = -1;

	TypeSystem typeSystem;
	
	public INameEnvironment nameEnvironment;
	public CompilerOptions globalOptions;

	public ProblemReporter problemReporter;
	public ClassFilePool classFilePool;
	// indicate in which step on the compilation we are.
	// step 1 : build the reference binding
	// step 2 : conect the hierarchy (connect bindings)
	// step 3 : build fields and method bindings.
	private int stepCompleted;
	public ITypeRequestor typeRequestor;

	private SimpleLookupTable uniqueParameterizedGenericMethodBindings;
	
	// key is a string with the method selector value is an array of method bindings
	private SimpleLookupTable uniquePolymorphicMethodBindings;
	private SimpleLookupTable uniqueGetClassMethodBinding; // https://bugs.eclipse.org/bugs/show_bug.cgi?id=300734

	// key is a string with the module name value is a module binding
	private HashtableOfObject knownModules;

	public CompilationUnitDeclaration unitBeingCompleted = null; // only set while completing units
	public Object missingClassFileLocation = null; // only set when resolving certain references, to help locating problems
	private CompilationUnitDeclaration[] units = new CompilationUnitDeclaration[4];
	private MethodVerifier verifier;

	public MethodBinding arrayClone;

	private ArrayList missingTypes;
	Set<SourceTypeBinding> typesBeingConnected;
	public boolean isProcessingAnnotations = false;
	public boolean mayTolerateMissingType = false;

	PackageBinding nullableAnnotationPackage;			// the package supposed to contain the Nullable annotation type
	PackageBinding nonnullAnnotationPackage;			// the package supposed to contain the NonNull annotation type
	PackageBinding nonnullByDefaultAnnotationPackage;	// the package supposed to contain the NonNullByDefault annotation type

	AnnotationBinding nonNullAnnotation;
	AnnotationBinding nullableAnnotation;

	Map<String,Integer> allNullAnnotations = null;

	final List<MethodBinding> deferredEnumMethods = new ArrayList<>(); // during early initialization we cannot mark Enum-methods as nonnull.

	/** Global access to the outermost active inference context as the universe for inference variable interning. */
	InferenceContext18 currentInferenceContext;

	final static int BUILD_FIELDS_AND_METHODS = 4;
	final static int BUILD_TYPE_HIERARCHY = 1;
	final static int CHECK_AND_SET_IMPORTS = 2;
	final static int CONNECT_TYPE_HIERARCHY = 3;

	static final ProblemPackageBinding TheNotFoundPackage = new ProblemPackageBinding(CharOperation.NO_CHAR, NotFound);
	static final ProblemReferenceBinding TheNotFoundType = new ProblemReferenceBinding(CharOperation.NO_CHAR_CHAR, null, NotFound);
	final ModuleBinding UnNamedModule = new ModuleBinding(ModuleEnvironment.UNNAMED_MODULE, this);

public LookupEnvironment(ITypeRequestor typeRequestor, CompilerOptions globalOptions, ProblemReporter problemReporter, INameEnvironment nameEnvironment) {
	this.typeRequestor = typeRequestor;
	this.globalOptions = globalOptions;
	this.problemReporter = problemReporter;
	this.defaultPackage = new PackageBinding(this); // assume the default package always exists
	this.defaultImports = null;
	this.nameEnvironment = nameEnvironment;
	this.knownPackages = new HashtableOfPackage();
	this.uniqueParameterizedGenericMethodBindings = new SimpleLookupTable(3);
	this.uniquePolymorphicMethodBindings = new SimpleLookupTable(3);
	this.missingTypes = null;
	this.accessRestrictions = new HashMap(3);
	this.classFilePool = ClassFilePool.newInstance();
	this.typesBeingConnected = new HashSet<>();
	this.typeSystem = this.globalOptions.sourceLevel >= ClassFileConstants.JDK1_8 && this.globalOptions.storeAnnotations ? new AnnotatableTypeSystem(this) : new TypeSystem(this);
	this.knownModules = new HashtableOfObject(5);
}

public ReferenceBinding askForType(char[][] compoundName) {
	return askForType(compoundName, null);
}
//TODO: BETA_JAVA9 - should ideally return ModuleBinding?
public ModuleBinding getModule(char[] name) {
	if (name == null || name.length == 0)
		return ModuleBinding.UnNamedModule;
	ModuleBinding module = (ModuleBinding) this.knownModules.get(name);
	if (module == null) {
		IModule mod = this.nameEnvironment.getModule(name);
		if (mod != null) {
			this.knownModules.put(name, module = new ModuleBinding(mod, this));
		}
	}
	return module;
}
public ModuleBinding createModuleInfo(CompilationUnitScope scope) {
	return new ModuleBinding(scope);
}
/**
 * Ask the name environment for a type which corresponds to the compoundName.
 * Answer null if the name cannot be found.
 */

public ReferenceBinding askForType(char[][] compoundName, char[] mod) {
	NameEnvironmentAnswer answer = this.nameEnvironment.findType(compoundName, mod);
	if (answer == null) return null;

	if (answer.isBinaryType()) {
		// the type was found as a .class file
		this.typeRequestor.accept(answer.getBinaryType(), computePackageFrom(compoundName, false /* valid pkg */), answer.getAccessRestriction());
	} else if (answer.isCompilationUnit()) {
		// the type was found as a .java file, try to build it then search the cache
		this.typeRequestor.accept(answer.getCompilationUnit(), answer.getAccessRestriction());
	} else if (answer.isSourceType()) {
		// the type was found as a source model
		this.typeRequestor.accept(answer.getSourceTypes(), computePackageFrom(compoundName, false /* valid pkg */), answer.getAccessRestriction());
	}
	return getCachedType(compoundName);
}
ReferenceBinding askForType(PackageBinding packageBinding, char[] name) {
	return askForType(packageBinding, name, null);
}
/* Ask the oracle for a type named name in the packageBinding.
* Answer null if the name cannot be found.
*/

ReferenceBinding askForType(PackageBinding packageBinding, char[] name, char[] mod) {
	if (packageBinding == null) {
		packageBinding = this.defaultPackage;
	}
	NameEnvironmentAnswer answer = this.nameEnvironment.findType(name, packageBinding.compoundName, mod);
	if (answer == null)
		return null;

	char[] module = answer.moduleName();
	if (module != null && !CharOperation.equals(module, JRTUtil.JAVA_BASE.toCharArray()) 
			&& !this.nameEnvironment.isPackageVisible(packageBinding.readableName(), module, mod)) {
		return null;
	}
	if (answer.isBinaryType()) {
		// the type was found as a .class file
		this.typeRequestor.accept(answer.getBinaryType(), packageBinding, answer.getAccessRestriction());
	} else if (answer.isCompilationUnit()) {
		// the type was found as a .java file, try to build it then search the cache
		try {
			this.typeRequestor.accept(answer.getCompilationUnit(), answer.getAccessRestriction());
		} catch (AbortCompilation abort) {
			if (CharOperation.equals(name, TypeConstants.PACKAGE_INFO_NAME))
				return null; // silently, requestor may not be able to handle compilation units (HierarchyResolver)
			throw abort;
		}
	} else if (answer.isSourceType()) {
		// the type was found as a source model
		this.typeRequestor.accept(answer.getSourceTypes(), packageBinding, answer.getAccessRestriction());
		ReferenceBinding binding = packageBinding.getType0(name);
		String externalAnnotationPath = answer.getExternalAnnotationPath();
		if (externalAnnotationPath != null && this.globalOptions.isAnnotationBasedNullAnalysisEnabled && binding instanceof SourceTypeBinding) {
			ExternalAnnotationSuperimposer.apply((SourceTypeBinding) binding, externalAnnotationPath);
		}
		return binding;
	}
	return packageBinding.getType0(name);
}
public boolean canTypeBeSeen(SourceTypeBinding binding, Scope scope) {
	return this.nameEnvironment.isPackageVisible(binding.fPackage.readableName(), binding.module == null ? ModuleEnvironment.UNNAMED : binding.module.name(), scope.module());
}

/* Create the initial type bindings for the compilation unit.
*
* See completeTypeBindings() for a description of the remaining steps
*
* NOTE: This method can be called multiple times as additional source files are needed
*/
public void buildTypeBindings(CompilationUnitDeclaration unit, AccessRestriction accessRestriction) {
	CompilationUnitScope scope = new CompilationUnitScope(unit, this);
	scope.buildTypeBindings(accessRestriction);
	int unitsLength = this.units.length;
	if (++this.lastUnitIndex >= unitsLength)
		System.arraycopy(this.units, 0, this.units = new CompilationUnitDeclaration[2 * unitsLength], 0, unitsLength);
	this.units[this.lastUnitIndex] = unit;
}

/* Cache the binary type since we know it is needed during this compile.
*
* Answer the created BinaryTypeBinding or null if the type is already in the cache.
*/
public BinaryTypeBinding cacheBinaryType(IBinaryType binaryType, AccessRestriction accessRestriction) {
	return cacheBinaryType(binaryType, true, accessRestriction);
}

/* Cache the binary type since we know it is needed during this compile.
*
* Answer the created BinaryTypeBinding or null if the type is already in the cache.
*/
public BinaryTypeBinding cacheBinaryType(IBinaryType binaryType, boolean needFieldsAndMethods, AccessRestriction accessRestriction) {
	char[][] compoundName = CharOperation.splitOn('/', binaryType.getName());
	ReferenceBinding existingType = getCachedType(compoundName);

	if (existingType == null || existingType instanceof UnresolvedReferenceBinding)
		// only add the binary type if its not already in the cache
		return createBinaryTypeFrom(binaryType, computePackageFrom(compoundName, false /* valid pkg */), needFieldsAndMethods, accessRestriction);
	return null; // the type already exists & can be retrieved from the cache
}

public void completeTypeBindings() {
	this.stepCompleted = BUILD_TYPE_HIERARCHY;

	for (int i = this.lastCompletedUnitIndex + 1; i <= this.lastUnitIndex; i++) {
	    (this.unitBeingCompleted = this.units[i]).scope.checkAndSetImports();
	}
	this.stepCompleted = CHECK_AND_SET_IMPORTS;

	for (int i = this.lastCompletedUnitIndex + 1; i <= this.lastUnitIndex; i++) {
	    (this.unitBeingCompleted = this.units[i]).scope.connectTypeHierarchy();
	}
	this.stepCompleted = CONNECT_TYPE_HIERARCHY;

	for (int i = this.lastCompletedUnitIndex + 1; i <= this.lastUnitIndex; i++) {
		CompilationUnitScope unitScope = (this.unitBeingCompleted = this.units[i]).scope;
		unitScope.checkParameterizedTypes();
		unitScope.buildFieldsAndMethods();
		this.units[i] = null; // release unnecessary reference to the parsed unit
	}
	this.stepCompleted = BUILD_FIELDS_AND_METHODS;
	this.lastCompletedUnitIndex = this.lastUnitIndex;
	this.unitBeingCompleted = null;
}

/*
* 1. Connect the type hierarchy for the type bindings created for parsedUnits.
* 2. Create the field bindings
* 3. Create the method bindings
*/

/* We know each known compilationUnit is free of errors at this point...
*
* Each step will create additional bindings unless a problem is detected, in which
* case either the faulty import/superinterface/field/method will be skipped or a
* suitable replacement will be substituted (such as Object for a missing superclass)
*/
public void completeTypeBindings(CompilationUnitDeclaration parsedUnit) {
	if (this.stepCompleted == BUILD_FIELDS_AND_METHODS) {
		// This can only happen because the original set of units are completely built and
		// are now being processed, so we want to treat all the additional units as a group
		// until they too are completely processed.
		completeTypeBindings();
	} else {
		if (parsedUnit.scope == null) return; // parsing errors were too severe

		if (this.stepCompleted >= CHECK_AND_SET_IMPORTS)
			(this.unitBeingCompleted = parsedUnit).scope.checkAndSetImports();

		if (this.stepCompleted >= CONNECT_TYPE_HIERARCHY)
			(this.unitBeingCompleted = parsedUnit).scope.connectTypeHierarchy();

		this.unitBeingCompleted = null;
	}
}

/*
* Used by other compiler tools which do not start by calling completeTypeBindings().
*
* 1. Connect the type hierarchy for the type bindings created for parsedUnits.
* 2. Create the field bindings
* 3. Create the method bindings
*/

/*
* Each step will create additional bindings unless a problem is detected, in which
* case either the faulty import/superinterface/field/method will be skipped or a
* suitable replacement will be substituted (such as Object for a missing superclass)
*/
public void completeTypeBindings(CompilationUnitDeclaration parsedUnit, boolean buildFieldsAndMethods) {
	if (parsedUnit.scope == null) return; // parsing errors were too severe

	(this.unitBeingCompleted = parsedUnit).scope.checkAndSetImports();
	parsedUnit.scope.connectTypeHierarchy();
	parsedUnit.scope.checkParameterizedTypes();
	if (buildFieldsAndMethods)
		parsedUnit.scope.buildFieldsAndMethods();
	this.unitBeingCompleted = null;
}

/*
* Used by other compiler tools which do not start by calling completeTypeBindings()
* and have more than 1 unit to complete.
*
* 1. Connect the type hierarchy for the type bindings created for parsedUnits.
* 2. Create the field bindings
* 3. Create the method bindings
*/
public void completeTypeBindings(CompilationUnitDeclaration[] parsedUnits, boolean[] buildFieldsAndMethods, int unitCount) {
	for (int i = 0; i < unitCount; i++) {
		CompilationUnitDeclaration parsedUnit = parsedUnits[i];
		if (parsedUnit.scope != null)
			(this.unitBeingCompleted = parsedUnit).scope.checkAndSetImports();
	}

	for (int i = 0; i < unitCount; i++) {
		CompilationUnitDeclaration parsedUnit = parsedUnits[i];
		if (parsedUnit.scope != null)
			(this.unitBeingCompleted = parsedUnit).scope.connectTypeHierarchy();
	}

	for (int i = 0; i < unitCount; i++) {
		CompilationUnitDeclaration parsedUnit = parsedUnits[i];
		if (parsedUnit.scope != null) {
			(this.unitBeingCompleted = parsedUnit).scope.checkParameterizedTypes();
			if (buildFieldsAndMethods[i])
				parsedUnit.scope.buildFieldsAndMethods();
		}
	}

	this.unitBeingCompleted = null;
}
/**
 * NB: for source >= 1.5 the return type is not correct: shows j.l.Object but should show T[].
 * See references to {@link #arrayClone} for code that compensates for this mismatch.
 */
public MethodBinding computeArrayClone(MethodBinding objectClone) {
	if (this.arrayClone == null) {
		this.arrayClone = new MethodBinding(
				(objectClone.modifiers & ~ClassFileConstants.AccProtected) | ClassFileConstants.AccPublic,
				TypeConstants.CLONE,
				objectClone.returnType,
				Binding.NO_PARAMETERS,
				Binding.NO_EXCEPTIONS, // no exception for array specific method
				(ReferenceBinding)objectClone.returnType);
	}
	return this.arrayClone;
	
}
public TypeBinding computeBoxingType(TypeBinding type) {
	TypeBinding boxedType;
	switch (type.id) {
		case TypeIds.T_JavaLangBoolean :
			return TypeBinding.BOOLEAN;
		case TypeIds.T_JavaLangByte :
			return TypeBinding.BYTE;
		case TypeIds.T_JavaLangCharacter :
			return TypeBinding.CHAR;
		case TypeIds.T_JavaLangShort :
			return TypeBinding.SHORT;
		case TypeIds.T_JavaLangDouble :
			return TypeBinding.DOUBLE;
		case TypeIds.T_JavaLangFloat :
			return TypeBinding.FLOAT;
		case TypeIds.T_JavaLangInteger :
			return TypeBinding.INT;
		case TypeIds.T_JavaLangLong :
			return TypeBinding.LONG;

		case TypeIds.T_int :
			boxedType = getType(JAVA_LANG_INTEGER, null);
			if (boxedType != null) return boxedType;
			return new ProblemReferenceBinding(JAVA_LANG_INTEGER, null, NotFound);
		case TypeIds.T_byte :
			boxedType = getType(JAVA_LANG_BYTE, null);
			if (boxedType != null) return boxedType;
			return new ProblemReferenceBinding(JAVA_LANG_BYTE, null, NotFound);
		case TypeIds.T_short :
			boxedType = getType(JAVA_LANG_SHORT, null);
			if (boxedType != null) return boxedType;
			return new ProblemReferenceBinding(JAVA_LANG_SHORT, null, NotFound);
		case TypeIds.T_char :
			boxedType = getType(JAVA_LANG_CHARACTER, null);
			if (boxedType != null) return boxedType;
			return new ProblemReferenceBinding(JAVA_LANG_CHARACTER, null, NotFound);
		case TypeIds.T_long :
			boxedType = getType(JAVA_LANG_LONG, null);
			if (boxedType != null) return boxedType;
			return new ProblemReferenceBinding(JAVA_LANG_LONG, null, NotFound);
		case TypeIds.T_float :
			boxedType = getType(JAVA_LANG_FLOAT, null);
			if (boxedType != null) return boxedType;
			return new ProblemReferenceBinding(JAVA_LANG_FLOAT, null, NotFound);
		case TypeIds.T_double :
			boxedType = getType(JAVA_LANG_DOUBLE, null);
			if (boxedType != null) return boxedType;
			return new ProblemReferenceBinding(JAVA_LANG_DOUBLE, null, NotFound);
		case TypeIds.T_boolean :
			boxedType = getType(JAVA_LANG_BOOLEAN, null);
			if (boxedType != null) return boxedType;
			return new ProblemReferenceBinding(JAVA_LANG_BOOLEAN, null, NotFound);
//		case TypeIds.T_int :
//			return getResolvedType(JAVA_LANG_INTEGER, null);
//		case TypeIds.T_byte :
//			return getResolvedType(JAVA_LANG_BYTE, null);
//		case TypeIds.T_short :
//			return getResolvedType(JAVA_LANG_SHORT, null);
//		case TypeIds.T_char :
//			return getResolvedType(JAVA_LANG_CHARACTER, null);
//		case TypeIds.T_long :
//			return getResolvedType(JAVA_LANG_LONG, null);
//		case TypeIds.T_float :
//			return getResolvedType(JAVA_LANG_FLOAT, null);
//		case TypeIds.T_double :
//			return getResolvedType(JAVA_LANG_DOUBLE, null);
//		case TypeIds.T_boolean :
//			return getResolvedType(JAVA_LANG_BOOLEAN, null);
	}
	// allow indirect unboxing conversion for wildcards and type parameters
	switch (type.kind()) {
		case Binding.WILDCARD_TYPE :
		case Binding.INTERSECTION_TYPE :
		case Binding.TYPE_PARAMETER :
			switch (type.erasure().id) {
				case TypeIds.T_JavaLangBoolean :
					return TypeBinding.BOOLEAN;
				case TypeIds.T_JavaLangByte :
					return TypeBinding.BYTE;
				case TypeIds.T_JavaLangCharacter :
					return TypeBinding.CHAR;
				case TypeIds.T_JavaLangShort :
					return TypeBinding.SHORT;
				case TypeIds.T_JavaLangDouble :
					return TypeBinding.DOUBLE;
				case TypeIds.T_JavaLangFloat :
					return TypeBinding.FLOAT;
				case TypeIds.T_JavaLangInteger :
					return TypeBinding.INT;
				case TypeIds.T_JavaLangLong :
					return TypeBinding.LONG;
			}
			break;
		case Binding.POLY_TYPE:
			return ((PolyTypeBinding) type).computeBoxingType();
		case Binding.INTERSECTION_TYPE18:
			return computeBoxingType(type.getIntersectingTypes()[0]);
	}
	return type;
}

private PackageBinding computePackageFrom(char[][] constantPoolName, boolean isMissing) {
	if (constantPoolName.length == 1)
		return this.defaultPackage;

	PackageBinding packageBinding = getPackage0(constantPoolName[0]);
	if (packageBinding == null || packageBinding == TheNotFoundPackage) {
		packageBinding = new PackageBinding(constantPoolName[0], this);
		if (isMissing) packageBinding.tagBits |= TagBits.HasMissingType;
		this.knownPackages.put(constantPoolName[0], packageBinding);
	}

	for (int i = 1, length = constantPoolName.length - 1; i < length; i++) {
		PackageBinding parent = packageBinding;
		if ((packageBinding = parent.getPackage0(constantPoolName[i])) == null || packageBinding == TheNotFoundPackage) {
			packageBinding = new PackageBinding(CharOperation.subarray(constantPoolName, 0, i + 1), parent, this);
			if (isMissing) {
				packageBinding.tagBits |= TagBits.HasMissingType;
			}
			parent.addPackage(packageBinding);
		}
	}
	return packageBinding;
}

/**
 * Convert a given source type into a parameterized form if generic.
 * generic X<E> --> param X<E>
 */
public ReferenceBinding convertToParameterizedType(ReferenceBinding originalType) {
	if (originalType != null) {
		boolean isGeneric = originalType.isGenericType();
		ReferenceBinding originalEnclosingType = originalType.enclosingType();
		ReferenceBinding convertedEnclosingType = originalEnclosingType;
		boolean needToConvert = isGeneric;
		if (originalEnclosingType != null) {
			convertedEnclosingType = originalType.isStatic()
				? (ReferenceBinding) convertToRawType(originalEnclosingType, false /*do not force conversion of enclosing types*/)
				: convertToParameterizedType(originalEnclosingType);
			needToConvert |= TypeBinding.notEquals(originalEnclosingType, convertedEnclosingType);
		}
		if (needToConvert) {
			return createParameterizedType(originalType, isGeneric ? originalType.typeVariables() : null, convertedEnclosingType);
		}
	}
	return originalType;
}

/**
 * Returns the given binding's raw type binding.
 * @param type the TypeBinding to raw convert
 * @param forceRawEnclosingType forces recursive raw conversion of enclosing types (used in Javadoc references only)
 * @return TypeBinding the raw converted TypeBinding
 */
public TypeBinding convertToRawType(TypeBinding type, boolean forceRawEnclosingType) {
	int dimension;
	TypeBinding originalType;
	switch(type.kind()) {
		case Binding.BASE_TYPE :
		case Binding.TYPE_PARAMETER:
		case Binding.WILDCARD_TYPE:
		case Binding.INTERSECTION_TYPE:
		case Binding.RAW_TYPE:
			return type;
		case Binding.ARRAY_TYPE:
			dimension = type.dimensions();
			originalType = type.leafComponentType();
			break;
		default:
			if (type.id == TypeIds.T_JavaLangObject)
				return type; // Object is not generic
			dimension = 0;
			originalType = type;
	}
	boolean needToConvert;
	switch (originalType.kind()) {
		case Binding.BASE_TYPE :
			return type;
		case Binding.GENERIC_TYPE :
			needToConvert = true;
			break;
		case Binding.PARAMETERIZED_TYPE :
			ParameterizedTypeBinding paramType = (ParameterizedTypeBinding) originalType;
			needToConvert = paramType.genericType().isGenericType(); // only recursive call to enclosing type can find parameterizedType with arguments
			break;
		default :
			needToConvert = false;
			break;
	}
	ReferenceBinding originalEnclosing = originalType.enclosingType();
	TypeBinding convertedType;
	if (originalEnclosing == null) {
		convertedType = needToConvert ? createRawType((ReferenceBinding)originalType.erasure(), null) : originalType;
	} else {
		ReferenceBinding convertedEnclosing;
		if (originalEnclosing.kind() == Binding.RAW_TYPE) {
			needToConvert |= !((ReferenceBinding)originalType).isStatic();
			convertedEnclosing = originalEnclosing;
		} else if (forceRawEnclosingType && !needToConvert/*stop recursion when conversion occurs*/) {
			convertedEnclosing = (ReferenceBinding) convertToRawType(originalEnclosing, forceRawEnclosingType);
			needToConvert = TypeBinding.notEquals(originalEnclosing, convertedEnclosing); // only convert generic or parameterized types
		} else if (needToConvert || ((ReferenceBinding)originalType).isStatic()) {
			convertedEnclosing = (ReferenceBinding) convertToRawType(originalEnclosing, false);
		} else {
			convertedEnclosing = convertToParameterizedType(originalEnclosing);
		}
		if (needToConvert) {
			convertedType = createRawType((ReferenceBinding) originalType.erasure(), convertedEnclosing);
		} else if (TypeBinding.notEquals(originalEnclosing, convertedEnclosing)) {
			convertedType = createParameterizedType((ReferenceBinding) originalType.erasure(), null, convertedEnclosing);
		} else {
			convertedType = originalType;
		}
	}
	if (TypeBinding.notEquals(originalType, convertedType)) {
		return dimension > 0 ? (TypeBinding)createArrayType(convertedType, dimension) : convertedType;
	}
	return type;
}

/**
 * Convert an array of types in raw forms.
 * Only allocate an array if anything is different.
 */
public ReferenceBinding[] convertToRawTypes(ReferenceBinding[] originalTypes, boolean forceErasure, boolean forceRawEnclosingType) {
	if (originalTypes == null) return null;
    ReferenceBinding[] convertedTypes = originalTypes;
    for (int i = 0, length = originalTypes.length; i < length; i++) {
        ReferenceBinding originalType = originalTypes[i];
        ReferenceBinding convertedType = (ReferenceBinding) convertToRawType(forceErasure ? originalType.erasure() : originalType, forceRawEnclosingType);
        if (TypeBinding.notEquals(convertedType, originalType)) {        
            if (convertedTypes == originalTypes) {
                System.arraycopy(originalTypes, 0, convertedTypes = new ReferenceBinding[length], 0, i);
            }
            convertedTypes[i] = convertedType;
        } else if (convertedTypes != originalTypes) {
            convertedTypes[i] = originalType;
        }
    }
    return convertedTypes;
}

// variation for unresolved types in binaries (consider generic type as raw)
public TypeBinding convertUnresolvedBinaryToRawType(TypeBinding type) {
	int dimension;
	TypeBinding originalType;
	switch(type.kind()) {
		case Binding.BASE_TYPE :
		case Binding.TYPE_PARAMETER:
		case Binding.WILDCARD_TYPE:
		case Binding.INTERSECTION_TYPE:
		case Binding.RAW_TYPE:
			return type;
		case Binding.ARRAY_TYPE:
			dimension = type.dimensions();
			originalType = type.leafComponentType();
			break;
		default:
			if (type.id == TypeIds.T_JavaLangObject)
				return type; // Object is not generic
			dimension = 0;
			originalType = type;
	}
	boolean needToConvert;
	switch (originalType.kind()) {
		case Binding.BASE_TYPE :
			return type;
		case Binding.GENERIC_TYPE :
			needToConvert = true;
			break;
		case Binding.PARAMETERIZED_TYPE :
			ParameterizedTypeBinding paramType = (ParameterizedTypeBinding) originalType;
			needToConvert = paramType.genericType().isGenericType(); // only recursive call to enclosing type can find parameterizedType with arguments
			break;
		default :
			needToConvert = false;
			break;
	}
	ReferenceBinding originalEnclosing = originalType.enclosingType();
	TypeBinding convertedType;
	if (originalEnclosing == null) {
		convertedType = needToConvert ? createRawType((ReferenceBinding)originalType.erasure(), null) : originalType;
	} else {
		ReferenceBinding convertedEnclosing = (ReferenceBinding) convertUnresolvedBinaryToRawType(originalEnclosing);
		if (TypeBinding.notEquals(convertedEnclosing, originalEnclosing)) {
			needToConvert |= !((ReferenceBinding)originalType).isStatic();
		}
		if (needToConvert) {
			convertedType = createRawType((ReferenceBinding) originalType.erasure(), convertedEnclosing);
		} else if (TypeBinding.notEquals(originalEnclosing, convertedEnclosing)) {
			convertedType = createParameterizedType((ReferenceBinding) originalType.erasure(), null, convertedEnclosing);
		} else {
			convertedType = originalType;
		}
	}
	if (TypeBinding.notEquals(originalType, convertedType)) {
		return dimension > 0 ? (TypeBinding)createArrayType(convertedType, dimension) : convertedType;
	}
	return type;
}
/* Used to guarantee annotation identity: we do that only for marker annotations and others with all default values.
   We don't have the machinery for the general case as of now.
*/
public AnnotationBinding createAnnotation(ReferenceBinding annotationType, ElementValuePair[] pairs) {
	if (pairs.length != 0) {
		AnnotationBinding.setMethodBindings(annotationType, pairs);
		return new AnnotationBinding(annotationType, pairs);
	}
	return this.typeSystem.getAnnotationType(annotationType, true);
}

/* Used to guarantee annotation identity: we do that only for marker annotations and others with all default values.
   We don't have the machinery for the general case as of now.
*/
public AnnotationBinding createUnresolvedAnnotation(ReferenceBinding annotationType, ElementValuePair[] pairs) {
	if (pairs.length != 0) {
		return new UnresolvedAnnotationBinding(annotationType, pairs, this);
	}
	return this.typeSystem.getAnnotationType(annotationType, false);
}

/*
 *  Used to guarantee array type identity.
 */
public ArrayBinding createArrayType(TypeBinding leafComponentType, int dimensionCount) {
	return this.typeSystem.getArrayType(leafComponentType, dimensionCount);
}

public ArrayBinding createArrayType(TypeBinding leafComponentType, int dimensionCount, AnnotationBinding [] annotations) {
	return this.typeSystem.getArrayType(leafComponentType, dimensionCount, annotations);
}

public TypeBinding createIntersectionType18(ReferenceBinding[] intersectingTypes) {
	return this.typeSystem.getIntersectionType18(intersectingTypes);
}	

public BinaryTypeBinding createBinaryTypeFrom(IBinaryType binaryType, PackageBinding packageBinding, AccessRestriction accessRestriction) {
	return createBinaryTypeFrom(binaryType, packageBinding, true, accessRestriction);
}

public BinaryTypeBinding createBinaryTypeFrom(IBinaryType binaryType, PackageBinding packageBinding, boolean needFieldsAndMethods, AccessRestriction accessRestriction) {
	BinaryTypeBinding binaryBinding = new BinaryTypeBinding(packageBinding, binaryType, this);

	// resolve any array bindings which reference the unresolvedType
	ReferenceBinding cachedType = packageBinding.getType0(binaryBinding.compoundName[binaryBinding.compoundName.length - 1]);
	if (cachedType != null && !cachedType.isUnresolvedType()) {
		if (cachedType.isBinaryBinding()) // sanity check... at this point the cache should ONLY contain unresolved types
			return (BinaryTypeBinding) cachedType;
		// it is possible with a large number of source files (exceeding AbstractImageBuilder.MAX_AT_ONCE) that a member type can be in the cache as an UnresolvedType,
		// but because its enclosingType is resolved while its created (call to BinaryTypeBinding constructor), its replaced with a source type
		return null;
	}
	packageBinding.addType(binaryBinding);
	setAccessRestriction(binaryBinding, accessRestriction);
	binaryBinding.cachePartsFrom(binaryType, needFieldsAndMethods);
	return binaryBinding;
}

/*
 * Used to create types denoting missing types.
 * If package is given, then reuse the package; if not then infer a package from compound name.
 * If the package is existing, then install the missing type in type cache
*/
public MissingTypeBinding createMissingType(PackageBinding packageBinding, char[][] compoundName) {
	// create a proxy for the missing BinaryType
	if (packageBinding == null) {
		packageBinding = computePackageFrom(compoundName, true /* missing */);
		if (packageBinding == TheNotFoundPackage) packageBinding = this.defaultPackage;
	}
	MissingTypeBinding missingType = new MissingTypeBinding(packageBinding, compoundName, this);
	if (missingType.id != TypeIds.T_JavaLangObject) {
		// make Object be its superclass - it could in turn be missing as well
		ReferenceBinding objectType = getType(TypeConstants.JAVA_LANG_OBJECT, null);
		if (objectType == null) {
			objectType = createMissingType(null, TypeConstants.JAVA_LANG_OBJECT);	// create a proxy for the missing Object type
		}
		missingType.setMissingSuperclass(objectType);
	}
	packageBinding.addType(missingType);
	if (this.missingTypes == null)
		this.missingTypes = new ArrayList(3);
	this.missingTypes.add(missingType);
	return missingType;
}

public PackageBinding createPackage(char[][] compoundName) {
	return createPackage(compoundName, null);
}
/*
* 1. Connect the type hierarchy for the type bindings created for parsedUnits.
* 2. Create the field bindings
* 3. Create the method bindings
*/
public PackageBinding createPackage(char[][] compoundName, char[] mod) {
	PackageBinding packageBinding = getPackage0(compoundName[0]);
	if (packageBinding == null || packageBinding == TheNotFoundPackage) {
		packageBinding = new PackageBinding(compoundName[0], this);
		this.knownPackages.put(compoundName[0], packageBinding);
	}

	for (int i = 1, length = compoundName.length; i < length; i++) {
		// check to see if it collides with a known type...
		// this case can only happen if the package does not exist as a directory in the file system
		// otherwise when the source type was defined, the correct error would have been reported
		// unless its an unresolved type which is referenced from an inconsistent class file
		// NOTE: empty packages are not packages according to changes in JLS v2, 7.4.3
		// so not all types cause collision errors when they're created even though the package did exist
		ReferenceBinding type = packageBinding.getType0(compoundName[i]);
		if (type != null && type != TheNotFoundType && !(type instanceof UnresolvedReferenceBinding))
			return null;

		PackageBinding parent = packageBinding;
		if ((packageBinding = parent.getPackage0(compoundName[i])) == null || packageBinding == TheNotFoundPackage) {
			// if the package is unknown, check to see if a type exists which would collide with the new package
			// catches the case of a package statement of: package java.lang.Object;
			// since the package can be added after a set of source files have already been compiled,
			// we need to check whenever a package is created
<<<<<<< HEAD
			if (this.nameEnvironment.findType(compoundName[i], parent.compoundName, mod) != null)
				return null;

=======
			if(this.nameEnvironment instanceof INameEnvironmentExtension) {
				//When the nameEnvironment is an instance of INameEnvironmentWithProgress, it can get avoided to search for secondaryTypes (see flag).
				// This is a performance optimization, because it is very expensive to search for secondary types and it isn't necessary to check when creating a package,
				// because package name can not collide with a secondary type name.
				if (((INameEnvironmentExtension)this.nameEnvironment).findType(compoundName[i], parent.compoundName, false) != null) {
					return null;
				}
			} else {
				if (this.nameEnvironment.findType(compoundName[i], parent.compoundName) != null) {
					return null;
				}
			}
>>>>>>> 57d85544
			packageBinding = new PackageBinding(CharOperation.subarray(compoundName, 0, i + 1), parent, this);
			parent.addPackage(packageBinding);
		}
	}
	return packageBinding;
}

public ParameterizedGenericMethodBinding createParameterizedGenericMethod(MethodBinding genericMethod, RawTypeBinding rawType) {
	// cached info is array of already created parameterized types for this type
	ParameterizedGenericMethodBinding[] cachedInfo = (ParameterizedGenericMethodBinding[])this.uniqueParameterizedGenericMethodBindings.get(genericMethod);
	boolean needToGrow = false;
	int index = 0;
	if (cachedInfo != null){
		nextCachedMethod :
			// iterate existing parameterized for reusing one with same type arguments if any
			for (int max = cachedInfo.length; index < max; index++){
				ParameterizedGenericMethodBinding cachedMethod = cachedInfo[index];
				if (cachedMethod == null) break nextCachedMethod;
				if (!cachedMethod.isRaw) continue nextCachedMethod;
				if (cachedMethod.declaringClass != (rawType == null ? genericMethod.declaringClass : rawType)) continue nextCachedMethod; //$IDENTITY-COMPARISON$
				return cachedMethod;
		}
		needToGrow = true;
	} else {
		cachedInfo = new ParameterizedGenericMethodBinding[5];
		this.uniqueParameterizedGenericMethodBindings.put(genericMethod, cachedInfo);
	}
	// grow cache ?
	int length = cachedInfo.length;
	if (needToGrow && index == length){
		System.arraycopy(cachedInfo, 0, cachedInfo = new ParameterizedGenericMethodBinding[length*2], 0, length);
		this.uniqueParameterizedGenericMethodBindings.put(genericMethod, cachedInfo);
	}
	// add new binding
	ParameterizedGenericMethodBinding parameterizedGenericMethod = new ParameterizedGenericMethodBinding(genericMethod, rawType, this);
	cachedInfo[index] = parameterizedGenericMethod;
	return parameterizedGenericMethod;
}

public ParameterizedGenericMethodBinding createParameterizedGenericMethod(MethodBinding genericMethod, TypeBinding[] typeArguments) {
	return createParameterizedGenericMethod(genericMethod, typeArguments, false, false);
}
public ParameterizedGenericMethodBinding createParameterizedGenericMethod(MethodBinding genericMethod, TypeBinding[] typeArguments,
																			boolean inferredWithUncheckedConversion, boolean hasReturnProblem)
{
	// cached info is array of already created parameterized types for this type
	ParameterizedGenericMethodBinding[] cachedInfo = (ParameterizedGenericMethodBinding[])this.uniqueParameterizedGenericMethodBindings.get(genericMethod);
	int argLength = typeArguments == null ? 0: typeArguments.length;
	boolean needToGrow = false;
	int index = 0;
	if (cachedInfo != null){
		nextCachedMethod :
			// iterate existing parameterized for reusing one with same type arguments if any
			for (int max = cachedInfo.length; index < max; index++){
				ParameterizedGenericMethodBinding cachedMethod = cachedInfo[index];
				if (cachedMethod == null) break nextCachedMethod;
				if (cachedMethod.isRaw) continue nextCachedMethod;
				if (cachedMethod.inferredWithUncheckedConversion != inferredWithUncheckedConversion) continue nextCachedMethod;
				TypeBinding[] cachedArguments = cachedMethod.typeArguments;
				int cachedArgLength = cachedArguments == null ? 0 : cachedArguments.length;
				if (argLength != cachedArgLength) continue nextCachedMethod;
				for (int j = 0; j < cachedArgLength; j++){
					if (typeArguments[j] != cachedArguments[j]) continue nextCachedMethod; //$IDENTITY-COMPARISON$
				}
				if (inferredWithUncheckedConversion) { // JSL 18.5.2: "If unchecked conversion was necessary..."
					// don't tolerate remaining parameterized types / type variables, should have been eliminated by erasure:
					if (cachedMethod.returnType.isParameterizedType() || cachedMethod.returnType.isTypeVariable()) continue;
					for (TypeBinding exc : cachedMethod.thrownExceptions)
						if (exc.isParameterizedType() || exc.isTypeVariable()) continue nextCachedMethod;
				}
				// all arguments match, reuse current
				return cachedMethod;
		}
		needToGrow = true;
	} else {
		cachedInfo = new ParameterizedGenericMethodBinding[5];
		this.uniqueParameterizedGenericMethodBindings.put(genericMethod, cachedInfo);
	}
	// grow cache ?
	int length = cachedInfo.length;
	if (needToGrow && index == length){
		System.arraycopy(cachedInfo, 0, cachedInfo = new ParameterizedGenericMethodBinding[length*2], 0, length);
		this.uniqueParameterizedGenericMethodBindings.put(genericMethod, cachedInfo);
	}
	// add new binding
	ParameterizedGenericMethodBinding parameterizedGenericMethod =
			new ParameterizedGenericMethodBinding(genericMethod, typeArguments, this, inferredWithUncheckedConversion, hasReturnProblem);
	cachedInfo[index] = parameterizedGenericMethod;
	return parameterizedGenericMethod;
}
public PolymorphicMethodBinding createPolymorphicMethod(MethodBinding originalPolymorphicMethod, TypeBinding[] parameters) {
	// cached info is array of already created polymorphic methods for this type
	String key = new String(originalPolymorphicMethod.selector);
	PolymorphicMethodBinding[] cachedInfo = (PolymorphicMethodBinding[]) this.uniquePolymorphicMethodBindings.get(key);
	int parametersLength = parameters == null ? 0: parameters.length;
	TypeBinding[] parametersTypeBinding = new TypeBinding[parametersLength]; 
	for (int i = 0; i < parametersLength; i++) {
		TypeBinding parameterTypeBinding = parameters[i];
		if (parameterTypeBinding.id == TypeIds.T_null) {
			parametersTypeBinding[i] = getType(JAVA_LANG_VOID, null);
		} else {
			parametersTypeBinding[i] = parameterTypeBinding.erasure();
		}
	}
	boolean needToGrow = false;
	int index = 0;
	if (cachedInfo != null) {
		nextCachedMethod :
			// iterate existing polymorphic method for reusing one with same type arguments if any
			for (int max = cachedInfo.length; index < max; index++) {
				PolymorphicMethodBinding cachedMethod = cachedInfo[index];
				if (cachedMethod == null) {
					break nextCachedMethod;
				}
				if (cachedMethod.matches(parametersTypeBinding, originalPolymorphicMethod.returnType)) {
					return cachedMethod;
				}
		}
		needToGrow = true;
	} else {
		cachedInfo = new PolymorphicMethodBinding[5];
		this.uniquePolymorphicMethodBindings.put(key, cachedInfo);
	}
	// grow cache ?
	int length = cachedInfo.length;
	if (needToGrow && index == length) {
		System.arraycopy(cachedInfo, 0, cachedInfo = new PolymorphicMethodBinding[length*2], 0, length);
		this.uniquePolymorphicMethodBindings.put(key, cachedInfo);
	}
	// add new binding
	PolymorphicMethodBinding polymorphicMethod = new PolymorphicMethodBinding(
			originalPolymorphicMethod,
			parametersTypeBinding);
	cachedInfo[index] = polymorphicMethod;
	return polymorphicMethod;
}

public boolean usesAnnotatedTypeSystem() {
	return this.typeSystem.isAnnotatedTypeSystem();
}

public MethodBinding updatePolymorphicMethodReturnType(PolymorphicMethodBinding binding, TypeBinding typeBinding) {
	// update the return type to be the given return type, but reuse existing binding if one can match
	String key = new String(binding.selector);
	PolymorphicMethodBinding[] cachedInfo = (PolymorphicMethodBinding[]) this.uniquePolymorphicMethodBindings.get(key);
	boolean needToGrow = false;
	int index = 0;
	TypeBinding[] parameters = binding.parameters;
	if (cachedInfo != null) {
		nextCachedMethod :
			// iterate existing polymorphic method for reusing one with same type arguments if any
			for (int max = cachedInfo.length; index < max; index++) {
				PolymorphicMethodBinding cachedMethod = cachedInfo[index];
				if (cachedMethod == null) {
					break nextCachedMethod;
				}
				if (cachedMethod.matches(parameters, typeBinding)) {
					return cachedMethod;
				}
		}
		needToGrow = true;
	} else {
		cachedInfo = new PolymorphicMethodBinding[5];
		this.uniquePolymorphicMethodBindings.put(key, cachedInfo);
	}
	// grow cache ?
	int length = cachedInfo.length;
	if (needToGrow && index == length) {
		System.arraycopy(cachedInfo, 0, cachedInfo = new PolymorphicMethodBinding[length*2], 0, length);
		this.uniquePolymorphicMethodBindings.put(key, cachedInfo);
	}
	// add new binding
	PolymorphicMethodBinding polymorphicMethod = new PolymorphicMethodBinding(
			binding.original(),
			typeBinding,
			parameters);
	cachedInfo[index] = polymorphicMethod;
	return polymorphicMethod;
}
public ParameterizedMethodBinding createGetClassMethod(TypeBinding receiverType, MethodBinding originalMethod, Scope scope) {
	// see if we have already cached this method for the given receiver type.
	ParameterizedMethodBinding retVal = null;
	if (this.uniqueGetClassMethodBinding == null) {
		this.uniqueGetClassMethodBinding = new SimpleLookupTable(3);
	} else {
		retVal = (ParameterizedMethodBinding)this.uniqueGetClassMethodBinding.get(receiverType);
	}
	if (retVal == null) {
		retVal = ParameterizedMethodBinding.instantiateGetClass(receiverType, originalMethod, scope);
		this.uniqueGetClassMethodBinding.put(receiverType, retVal);
	}
	return retVal;
}
public ReferenceBinding createMemberType(ReferenceBinding memberType, ReferenceBinding enclosingType) {
	return this.typeSystem.getMemberType(memberType, enclosingType);
}
public ParameterizedTypeBinding createParameterizedType(ReferenceBinding genericType, TypeBinding[] typeArguments, ReferenceBinding enclosingType) {
	AnnotationBinding[] annotations = genericType.typeAnnotations;
	if (annotations != Binding.NO_ANNOTATIONS)
		return this.typeSystem.getParameterizedType((ReferenceBinding) genericType.unannotated(), typeArguments, enclosingType, annotations);
	return this.typeSystem.getParameterizedType(genericType, typeArguments, enclosingType);
}

public ParameterizedTypeBinding createParameterizedType(ReferenceBinding genericType, TypeBinding[] typeArguments, ReferenceBinding enclosingType, AnnotationBinding [] annotations) {
	return this.typeSystem.getParameterizedType(genericType, typeArguments, enclosingType, annotations);
}

public TypeBinding createAnnotatedType(TypeBinding type, AnnotationBinding[][] annotations) {
	return this.typeSystem.getAnnotatedType(type, annotations);
}

// Variant to handle incoming type possibly carrying annotations.
public TypeBinding createAnnotatedType(TypeBinding type, AnnotationBinding[] newbies) {
	final int newLength = newbies == null ? 0 :  newbies.length;
	if (type == null || newLength == 0)
		return type;
	AnnotationBinding [] oldies = type.getTypeAnnotations();
	final int oldLength = oldies == null ? 0 : oldies.length;
	if (oldLength > 0) {
		System.arraycopy(newbies, 0, newbies = new AnnotationBinding[newLength + oldLength], 0, newLength);
		System.arraycopy(oldies, 0, newbies, newLength, oldLength);
	}
	if (this.globalOptions.isAnnotationBasedNullAnalysisEnabled) {
		// filter duplicate null annotations
		// (do we want to filter other annotations as well? only if not repeatable?)
		long tagBitsSeen = 0;
		AnnotationBinding[] filtered = new AnnotationBinding[newbies.length];
		int count = 0;
		for (int i = 0; i < newbies.length; i++) {
			if (newbies[i] == null) {
				filtered[count++] = null;
				continue;
			}
			long tagBits = 0;
			if (newbies[i].type.hasNullBit(TypeIds.BitNonNullAnnotation)) {
				tagBits = TagBits.AnnotationNonNull;
			} else if (newbies[i].type.hasNullBit(TypeIds.BitNullableAnnotation)) {
				tagBits = TagBits.AnnotationNullable;
			}
			if ((tagBitsSeen & tagBits) == 0) {
				tagBitsSeen |= tagBits;
				filtered[count++] = newbies[i];
			}
		}
		if (count < newbies.length)
			System.arraycopy(filtered, 0, newbies = new AnnotationBinding[count], 0, count);
	}
	return this.typeSystem.getAnnotatedType(type, new AnnotationBinding [][] { newbies });
}

public RawTypeBinding createRawType(ReferenceBinding genericType, ReferenceBinding enclosingType) {
	AnnotationBinding[] annotations = genericType.typeAnnotations;
	if (annotations != Binding.NO_ANNOTATIONS)
		return this.typeSystem.getRawType((ReferenceBinding) genericType.unannotated(), enclosingType, annotations);
	return this.typeSystem.getRawType(genericType, enclosingType);
}

public RawTypeBinding createRawType(ReferenceBinding genericType, ReferenceBinding enclosingType, AnnotationBinding [] annotations) {
	return this.typeSystem.getRawType(genericType, enclosingType, annotations);
}

public WildcardBinding createWildcard(ReferenceBinding genericType, int rank, TypeBinding bound, TypeBinding[] otherBounds, int boundKind) {
	if (genericType != null) {
		AnnotationBinding[] annotations = genericType.typeAnnotations;
		if (annotations != Binding.NO_ANNOTATIONS)
			return this.typeSystem.getWildcard((ReferenceBinding) genericType.unannotated(), rank, bound, otherBounds, boundKind, annotations);
	}
	return this.typeSystem.getWildcard(genericType, rank, bound, otherBounds, boundKind);
}

public CaptureBinding createCapturedWildcard(WildcardBinding wildcard, ReferenceBinding contextType, int start, int end, ASTNode cud, int id) {
	return this.typeSystem.getCapturedWildcard(wildcard, contextType, start, end, cud, id);
}

public WildcardBinding createWildcard(ReferenceBinding genericType, int rank, TypeBinding bound, TypeBinding[] otherBounds, int boundKind, AnnotationBinding [] annotations) {
	return this.typeSystem.getWildcard(genericType, rank, bound, otherBounds, boundKind, annotations);
}

/**
 * Returns the access restriction associated to a given type, or null if none
 */
public AccessRestriction getAccessRestriction(TypeBinding type) {
	return (AccessRestriction) this.accessRestrictions.get(type);
}

/**
 *  Answer the type for the compoundName if it exists in the cache.
 * Answer theNotFoundType if it could not be resolved the first time
 * it was looked up, otherwise answer null.
 *
 * NOTE: Do not use for nested types... the answer is NOT the same for a.b.C or a.b.C.D.E
 * assuming C is a type in both cases. In the a.b.C.D.E case, null is the answer.
 */
public ReferenceBinding getCachedType(char[][] compoundName) {
	if (compoundName.length == 1) {
		return this.defaultPackage.getType0(compoundName[0]);
	}
	PackageBinding packageBinding = getPackage0(compoundName[0]);
	if (packageBinding == null || packageBinding == TheNotFoundPackage)
		return null;

	for (int i = 1, packageLength = compoundName.length - 1; i < packageLength; i++)
		if ((packageBinding = packageBinding.getPackage0(compoundName[i])) == null || packageBinding == TheNotFoundPackage)
			return null;
	return packageBinding.getType0(compoundName[compoundName.length - 1]);
}

public AnnotationBinding getNullableAnnotation() {
	if (this.nullableAnnotation != null)
		return this.nullableAnnotation;
	ReferenceBinding nullable = getResolvedType(this.globalOptions.nullableAnnotationName, null);
	return this.nullableAnnotation = this.typeSystem.getAnnotationType(nullable, true);
}

public char[][] getNullableAnnotationName() {
	return this.globalOptions.nullableAnnotationName;
}

public AnnotationBinding getNonNullAnnotation() {
	if (this.nonNullAnnotation != null) 
		return this.nonNullAnnotation;
	ReferenceBinding nonNull = getResolvedType(this.globalOptions.nonNullAnnotationName, null);
	return this.nonNullAnnotation = this.typeSystem.getAnnotationType(nonNull, true);
}

public AnnotationBinding[] nullAnnotationsFromTagBits(long nullTagBits) {
	if (nullTagBits == TagBits.AnnotationNonNull)
		return new AnnotationBinding[] { getNonNullAnnotation() };
	else if (nullTagBits == TagBits.AnnotationNullable)
		return new AnnotationBinding[] { getNullableAnnotation() };
	return null;
}

public char[][] getNonNullAnnotationName() {
	return this.globalOptions.nonNullAnnotationName;
}

public char[][] getNonNullByDefaultAnnotationName() {
	return this.globalOptions.nonNullByDefaultAnnotationName;
}

int getNullAnnotationBit(char[][] qualifiedTypeName) {
	if (this.allNullAnnotations == null) {
		this.allNullAnnotations = new HashMap<>();
		this.allNullAnnotations.put(CharOperation.toString(this.globalOptions.nonNullAnnotationName), TypeIds.BitNonNullAnnotation);
		this.allNullAnnotations.put(CharOperation.toString(this.globalOptions.nullableAnnotationName), TypeIds.BitNullableAnnotation);
		this.allNullAnnotations.put(CharOperation.toString(this.globalOptions.nonNullByDefaultAnnotationName), TypeIds.BitNonNullByDefaultAnnotation);
		for (String name : this.globalOptions.nullableAnnotationSecondaryNames)
			this.allNullAnnotations.put(name, TypeIds.BitNullableAnnotation);
		for (String name : this.globalOptions.nonNullAnnotationSecondaryNames)
			this.allNullAnnotations.put(name, TypeIds.BitNonNullAnnotation);
		for (String name : this.globalOptions.nonNullByDefaultAnnotationSecondaryNames)
			this.allNullAnnotations.put(name, TypeIds.BitNonNullByDefaultAnnotation);
	}
	String qualifiedTypeString = CharOperation.toString(qualifiedTypeName);
	Integer typeBit = this.allNullAnnotations.get(qualifiedTypeString);
	return typeBit == null ? 0 : typeBit;
}
public boolean isNullnessAnnotationPackage(PackageBinding pkg) {
	return this.nonnullAnnotationPackage == pkg || this.nullableAnnotationPackage == pkg || this.nonnullByDefaultAnnotationPackage == pkg;
}

public boolean usesNullTypeAnnotations() {
	if (this.globalOptions.useNullTypeAnnotations != null)
		return this.globalOptions.useNullTypeAnnotations;

	initializeUsesNullTypeAnnotation();
	for (MethodBinding enumMethod : this.deferredEnumMethods) {
		int purpose = 0;
		if (CharOperation.equals(enumMethod.selector, TypeConstants.VALUEOF)) {
			purpose = SyntheticMethodBinding.EnumValueOf;
		} else if (CharOperation.equals(enumMethod.selector, TypeConstants.VALUES)) {
			purpose = SyntheticMethodBinding.EnumValues;
		}
		if (purpose != 0)
			SyntheticMethodBinding.markNonNull(enumMethod, purpose, this);
	}
	this.deferredEnumMethods.clear();
	return this.globalOptions.useNullTypeAnnotations;
}

private void initializeUsesNullTypeAnnotation() {
	this.globalOptions.useNullTypeAnnotations = Boolean.FALSE;
	if (!this.globalOptions.isAnnotationBasedNullAnalysisEnabled || this.globalOptions.originalSourceLevel < ClassFileConstants.JDK1_8)
		return;
	ReferenceBinding nullable = this.nullableAnnotation != null ? this.nullableAnnotation.getAnnotationType() : getType(this.getNullableAnnotationName(), null);
	ReferenceBinding nonNull = this.nonNullAnnotation != null ? this.nonNullAnnotation.getAnnotationType() : getType(this.getNonNullAnnotationName(), null);
	if (nullable == null && nonNull == null)
		return;
	if (nullable == null || nonNull == null)
		return; // TODO should report an error about inconsistent setup
	long nullableMetaBits = nullable.getAnnotationTagBits() & TagBits.AnnotationForTypeUse;
	long nonNullMetaBits = nonNull.getAnnotationTagBits() & TagBits.AnnotationForTypeUse;
	if (nullableMetaBits != nonNullMetaBits)
		return; // TODO should report an error about inconsistent setup
	if (nullableMetaBits == 0)
		return;
	this.globalOptions.useNullTypeAnnotations = Boolean.TRUE;
}

/* Answer the top level package named name if it exists in the cache.
* Answer theNotFoundPackage if it could not be resolved the first time
* it was looked up, otherwise answer null.
*
* NOTE: Senders must convert theNotFoundPackage into a real problem
* package if its to returned.
*/
PackageBinding getPackage0(char[] name) {
	return this.knownPackages.get(name);
}

/* Answer the type corresponding to the compoundName.
* Ask the name environment for the type if its not in the cache.
* Fail with a classpath error if the type cannot be found.
*/
public ReferenceBinding getResolvedType(char[][] compoundName, Scope scope) {
	ReferenceBinding type = getType(compoundName, scope == null ? null : scope.module());
	if (type != null) return type;

	// create a proxy for the missing BinaryType
	// report the missing class file first
	this.problemReporter.isClassPathCorrect(
		compoundName,
		scope == null ? this.unitBeingCompleted : scope.referenceCompilationUnit(),
		this.missingClassFileLocation);
	return createMissingType(null, compoundName);
}

/* Answer the top level package named name.
* Ask the oracle for the package if its not in the cache.
* Answer null if the package cannot be found.
*/
PackageBinding getTopLevelPackage(char[] name, char[] mod) {
	PackageBinding packageBinding = getPackage0(name);
	if (packageBinding != null) {
		if (packageBinding == TheNotFoundPackage)
			return null;
		return packageBinding;
	}

	if (this.nameEnvironment.isPackage(null, name, mod)) {
		this.knownPackages.put(name, packageBinding = new PackageBinding(name, this));
		return packageBinding;
	}

	this.knownPackages.put(name, TheNotFoundPackage); // saves asking the oracle next time
	return null;
}

public ReferenceBinding getType(char[][] compoundName) {
	return getType(compoundName, null);
}
/* Answer the type corresponding to the compoundName.
* Ask the name environment for the type if its not in the cache.
* Answer null if the type cannot be found.
*/
public ReferenceBinding getType(char[][] compoundName, char[] mod) {
	ReferenceBinding referenceBinding;

	if (compoundName.length == 1) {
		if ((referenceBinding = this.defaultPackage.getType0(compoundName[0])) == null) {
			PackageBinding packageBinding = getPackage0(compoundName[0]);
			if (packageBinding != null && packageBinding != TheNotFoundPackage)
				return null; // collides with a known package... should not call this method in such a case
			referenceBinding = askForType(this.defaultPackage, compoundName[0], mod);
		}
	} else {
		PackageBinding packageBinding = getPackage0(compoundName[0]);
		if (packageBinding == TheNotFoundPackage)
			return null;

		if (packageBinding != null) {
			for (int i = 1, packageLength = compoundName.length - 1; i < packageLength; i++) {
				if ((packageBinding = packageBinding.getPackage0(compoundName[i])) == null)
					break;
				if (packageBinding == TheNotFoundPackage)
					return null;
			}
		}

		if (packageBinding == null)
			referenceBinding = askForType(compoundName, mod);
		else if ((referenceBinding = packageBinding.getType0(compoundName[compoundName.length - 1])) == null)
			referenceBinding = askForType(packageBinding, compoundName[compoundName.length - 1], mod);
	}

	if (referenceBinding == null || referenceBinding == TheNotFoundType)
		return null;
	referenceBinding = (ReferenceBinding) BinaryTypeBinding.resolveType(referenceBinding, this, false /* no raw conversion for now */);

	// compoundName refers to a nested type incorrectly (for example, package1.A$B)
	if (referenceBinding.isNestedType())
		return new ProblemReferenceBinding(compoundName, referenceBinding, InternalNameProvided);
	return referenceBinding;
}

private TypeBinding[] getTypeArgumentsFromSignature(SignatureWrapper wrapper, TypeVariableBinding[] staticVariables, ReferenceBinding enclosingType, ReferenceBinding genericType,
		char[][][] missingTypeNames, ITypeAnnotationWalker walker)
{
	java.util.ArrayList args = new java.util.ArrayList(2);
	int rank = 0;
	do {
		args.add(getTypeFromVariantTypeSignature(wrapper, staticVariables, enclosingType, genericType, rank, missingTypeNames,
					walker.toTypeArgument(rank++)));
	} while (wrapper.signature[wrapper.start] != '>');
	wrapper.start++; // skip '>'
	TypeBinding[] typeArguments = new TypeBinding[args.size()];
	args.toArray(typeArguments);
	return typeArguments;
}

/* Answer the type corresponding to the compound name.
* Does not ask the oracle for the type if its not found in the cache... instead an
* unresolved type is returned which must be resolved before used.
*
* NOTE: Does NOT answer base types nor array types!
*/
private ReferenceBinding getTypeFromCompoundName(char[][] compoundName, boolean isParameterized, boolean wasMissingType) {
	ReferenceBinding binding = getCachedType(compoundName);
	if (binding == null) {
		PackageBinding packageBinding = computePackageFrom(compoundName, false /* valid pkg */);
		binding = new UnresolvedReferenceBinding(compoundName, packageBinding);
		if (wasMissingType) {
			binding.tagBits |= TagBits.HasMissingType; // record it was bound to a missing type
		}
		packageBinding.addType(binding);
	} else if (binding == TheNotFoundType) {
		// report the missing class file first
		if (!wasMissingType) {
			/* Since missing types have been already been complained against while producing binaries, there is no class path 
			 * misconfiguration now that did not also exist in some equivalent form while producing the class files which encode 
			 * these missing types. So no need to bark again. Note that wasMissingType == true signals a type referenced in a .class 
			 * file which could not be found when the binary was produced. See https://bugs.eclipse.org/bugs/show_bug.cgi?id=364450 */
			this.problemReporter.isClassPathCorrect(compoundName, this.unitBeingCompleted, this.missingClassFileLocation);
		}
		// create a proxy for the missing BinaryType
		binding = createMissingType(null, compoundName);
	} else if (!isParameterized) {
	    // check raw type, only for resolved types
        binding = (ReferenceBinding) convertUnresolvedBinaryToRawType(binding);
	}
	return binding;
}

/* Answer the type corresponding to the name from the binary file.
* Does not ask the oracle for the type if its not found in the cache... instead an
* unresolved type is returned which must be resolved before used.
*
* NOTE: Does NOT answer base types nor array types!
*/
ReferenceBinding getTypeFromConstantPoolName(char[] signature, int start, int end, boolean isParameterized, char[][][] missingTypeNames, ITypeAnnotationWalker walker) {
	if (end == -1)
		end = signature.length;
	char[][] compoundName = CharOperation.splitOn('/', signature, start, end);
	boolean wasMissingType = false;
	if (missingTypeNames != null) {
		for (int i = 0, max = missingTypeNames.length; i < max; i++) {
			if (CharOperation.equals(compoundName, missingTypeNames[i])) {
				wasMissingType = true;
				break;
			}
		}
	}
	ReferenceBinding binding = getTypeFromCompoundName(compoundName, isParameterized, wasMissingType);
	if (walker != ITypeAnnotationWalker.EMPTY_ANNOTATION_WALKER) {
		binding = (ReferenceBinding) annotateType(binding, walker, missingTypeNames);
	}
	return binding;
}

ReferenceBinding getTypeFromConstantPoolName(char[] signature, int start, int end, boolean isParameterized, char[][][] missingTypeNames) {
	return getTypeFromConstantPoolName(signature, start, end, isParameterized, missingTypeNames, ITypeAnnotationWalker.EMPTY_ANNOTATION_WALKER);
}

/* Answer the type corresponding to the signature from the binary file.
* Does not ask the oracle for the type if its not found in the cache... instead an
* unresolved type is returned which must be resolved before used.
*
* NOTE: Does answer base types & array types.
*/
TypeBinding getTypeFromSignature(char[] signature, int start, int end, boolean isParameterized, TypeBinding enclosingType, 
		char[][][] missingTypeNames, ITypeAnnotationWalker walker)
{
	int dimension = 0;
	while (signature[start] == '[') {
		start++;
		dimension++;
	}
	// annotations on dimensions?
	AnnotationBinding [][] annotationsOnDimensions = null;
	if (dimension > 0 && walker != ITypeAnnotationWalker.EMPTY_ANNOTATION_WALKER) {
		for (int i = 0; i < dimension; i++) {
			AnnotationBinding [] annotations = BinaryTypeBinding.createAnnotations(walker.getAnnotationsAtCursor(0), this, missingTypeNames);
			if (annotations != Binding.NO_ANNOTATIONS) { 
				if (annotationsOnDimensions == null)
					annotationsOnDimensions = new AnnotationBinding[dimension][];
					annotationsOnDimensions[i] = annotations;
			}
			walker = walker.toNextArrayDimension();
		}
	}
	
	if (end == -1)
		end = signature.length - 1;

	// Just switch on signature[start] - the L case is the else
	TypeBinding binding = null;
	if (start == end) {
		switch (signature[start]) {
			case 'I' :
				binding = TypeBinding.INT;
				break;
			case 'Z' :
				binding = TypeBinding.BOOLEAN;
				break;
			case 'V' :
				binding = TypeBinding.VOID;
				break;
			case 'C' :
				binding = TypeBinding.CHAR;
				break;
			case 'D' :
				binding = TypeBinding.DOUBLE;
				break;
			case 'B' :
				binding = TypeBinding.BYTE;
				break;
			case 'F' :
				binding = TypeBinding.FLOAT;
				break;
			case 'J' :
				binding = TypeBinding.LONG;
				break;
			case 'S' :
				binding = TypeBinding.SHORT;
				break;
			default :
				this.problemReporter.corruptedSignature(enclosingType, signature, start);
				// will never reach here, since error will cause abort
		}
	} else {
		binding = getTypeFromConstantPoolName(signature, start + 1, end, isParameterized, missingTypeNames); // skip leading 'L' or 'T'
	}
	
	if (isParameterized) {
		if (dimension != 0)
			throw new IllegalStateException();
		return binding;
	}
	
	if (walker != ITypeAnnotationWalker.EMPTY_ANNOTATION_WALKER) {
		binding = annotateType(binding, walker, missingTypeNames);
	}
	
	if (dimension != 0)
		binding =  this.typeSystem.getArrayType(binding, dimension, AnnotatableTypeSystem.flattenedAnnotations(annotationsOnDimensions));
	
	return binding;
}

private TypeBinding annotateType(TypeBinding binding, ITypeAnnotationWalker walker, char[][][] missingTypeNames) {
	int depth = binding.depth() + 1;
	if (depth > 1) {
		// need to count non-static nesting levels, resolved binding required for precision
		if (binding.isUnresolvedType())
			binding = ((UnresolvedReferenceBinding) binding).resolve(this, true);
		TypeBinding currentBinding = binding;
		depth = 0;
		while (currentBinding != null) {
			depth++;
			if (currentBinding.isStatic())
				break;
			currentBinding = currentBinding.enclosingType();
		}
	}
	AnnotationBinding [][] annotations = null;
	for (int i = 0; i < depth; i++) {
		AnnotationBinding[] annots = BinaryTypeBinding.createAnnotations(walker.getAnnotationsAtCursor(binding.id), this, missingTypeNames);
		if (annots != null && annots.length > 0) {
			if (annotations == null)
				annotations = new AnnotationBinding[depth][];
			annotations[i] = annots;
		}
		walker = walker.toNextNestedType();
	}
	if (annotations != null)
		binding = createAnnotatedType(binding, annotations);
	return binding;
}

boolean qualifiedNameMatchesSignature(char[][] name, char[] signature) {
	int s = 1; // skip 'L'
	for (int i = 0; i < name.length; i++) {
		char[] n = name[i];
		for (int j = 0; j < n.length; j++)
			if (n[j] != signature[s++])
				return false;
		if (signature[s] == ';' && i == name.length-1)
			return true;
		if (signature[s++] != '/')
			return false;
	}
	return false;
}

public TypeBinding getTypeFromTypeSignature(SignatureWrapper wrapper, TypeVariableBinding[] staticVariables, ReferenceBinding enclosingType, 
		char[][][] missingTypeNames, ITypeAnnotationWalker walker) 
{
	// TypeVariableSignature = 'T' Identifier ';'
	// ArrayTypeSignature = '[' TypeSignature
	// ClassTypeSignature = 'L' Identifier TypeArgs(optional) ';'
	//   or ClassTypeSignature '.' 'L' Identifier TypeArgs(optional) ';'
	// TypeArgs = '<' VariantTypeSignature VariantTypeSignatures '>'
	int dimension = 0;
	while (wrapper.signature[wrapper.start] == '[') {
		wrapper.start++;
		dimension++;
	}
	// annotations on dimensions?
	AnnotationBinding [][] annotationsOnDimensions = null;
	if (dimension > 0 && walker != ITypeAnnotationWalker.EMPTY_ANNOTATION_WALKER) {
		for (int i = 0; i < dimension; i++) {
			AnnotationBinding [] annotations = BinaryTypeBinding.createAnnotations(walker.getAnnotationsAtCursor(0), this, missingTypeNames);
			if (annotations != Binding.NO_ANNOTATIONS) { 
				if (annotationsOnDimensions == null)
					annotationsOnDimensions = new AnnotationBinding[dimension][];
					annotationsOnDimensions[i] = annotations;
			}
			walker = walker.toNextArrayDimension();
		}
	}
	if (wrapper.signature[wrapper.start] == 'T') {
	    int varStart = wrapper.start + 1;
	    int varEnd = wrapper.computeEnd();
		for (int i = staticVariables.length; --i >= 0;)
			if (CharOperation.equals(staticVariables[i].sourceName, wrapper.signature, varStart, varEnd))
				return getTypeFromTypeVariable(staticVariables[i], dimension, annotationsOnDimensions, walker, missingTypeNames);
	    ReferenceBinding initialType = enclosingType;
		do {
			TypeVariableBinding[] enclosingTypeVariables;
			if (enclosingType instanceof BinaryTypeBinding) { // compiler normal case, no eager resolution of binary variables
				enclosingTypeVariables = ((BinaryTypeBinding)enclosingType).typeVariables; // do not trigger resolution of variables
			} else { // codepath only use by codeassist for decoding signatures
				enclosingTypeVariables = enclosingType.typeVariables();
			}
			for (int i = enclosingTypeVariables.length; --i >= 0;)
				if (CharOperation.equals(enclosingTypeVariables[i].sourceName, wrapper.signature, varStart, varEnd))
					return getTypeFromTypeVariable(enclosingTypeVariables[i], dimension, annotationsOnDimensions, walker, missingTypeNames);
		} while ((enclosingType = enclosingType.enclosingType()) != null);
		this.problemReporter.undefinedTypeVariableSignature(CharOperation.subarray(wrapper.signature, varStart, varEnd), initialType);
		return null; // cannot reach this, since previous problem will abort compilation
	}
	boolean isParameterized;
	TypeBinding type = getTypeFromSignature(wrapper.signature, wrapper.start, wrapper.computeEnd(), isParameterized = (wrapper.end == wrapper.bracket), enclosingType, missingTypeNames, walker);

	if (!isParameterized)
		return dimension == 0 ? type : createArrayType(type, dimension, AnnotatableTypeSystem.flattenedAnnotations(annotationsOnDimensions));

	// type must be a ReferenceBinding at this point, cannot be a BaseTypeBinding or ArrayTypeBinding
	ReferenceBinding actualType = (ReferenceBinding) type;
	if (actualType instanceof UnresolvedReferenceBinding)
		if (CharOperation.indexOf('$', actualType.compoundName[actualType.compoundName.length - 1]) > 0)
			actualType = (ReferenceBinding) BinaryTypeBinding.resolveType(actualType, this, false /* no raw conversion */); // must resolve member types before asking for enclosingType
	ReferenceBinding actualEnclosing = actualType.enclosingType();
	if (actualEnclosing != null) { // convert needed if read some static member type
		actualEnclosing = (ReferenceBinding) convertToRawType(actualEnclosing, false /*do not force conversion of enclosing types*/);
	}
	AnnotationBinding [] annotations = BinaryTypeBinding.createAnnotations(walker.getAnnotationsAtCursor(actualType.id), this, missingTypeNames);
	TypeBinding[] typeArguments = getTypeArgumentsFromSignature(wrapper, staticVariables, enclosingType, actualType, missingTypeNames, walker);
	ParameterizedTypeBinding parameterizedType = createParameterizedType(actualType, typeArguments, actualEnclosing, annotations);

	while (wrapper.signature[wrapper.start] == '.') {
		wrapper.start++; // skip '.'
		int memberStart = wrapper.start;
		char[] memberName = wrapper.nextWord();
		BinaryTypeBinding.resolveType(parameterizedType, this, false);
		ReferenceBinding memberType = parameterizedType.genericType().getMemberType(memberName);
		// need to protect against the member type being null when the signature is invalid
		if (memberType == null)
			this.problemReporter.corruptedSignature(parameterizedType, wrapper.signature, memberStart); // aborts
		walker = walker.toNextNestedType();
		annotations = BinaryTypeBinding.createAnnotations(walker.getAnnotationsAtCursor(memberType.id), this, missingTypeNames);
		if (wrapper.signature[wrapper.start] == '<') {
			wrapper.start++; // skip '<'
			typeArguments = getTypeArgumentsFromSignature(wrapper, staticVariables, enclosingType, memberType, missingTypeNames, walker);
		} else {
			typeArguments = null;
		}
		parameterizedType = createParameterizedType(memberType, typeArguments, parameterizedType, annotations);
	}
	wrapper.start++; // skip ';'
	return dimension == 0 ? (TypeBinding) parameterizedType : createArrayType(parameterizedType, dimension, AnnotatableTypeSystem.flattenedAnnotations(annotationsOnDimensions));
}

private TypeBinding getTypeFromTypeVariable(TypeVariableBinding typeVariableBinding, int dimension, AnnotationBinding [][] annotationsOnDimensions, ITypeAnnotationWalker walker, char [][][] missingTypeNames) {
	AnnotationBinding [] annotations = BinaryTypeBinding.createAnnotations(walker.getAnnotationsAtCursor(-1), this, missingTypeNames);
	if (annotations != null && annotations != Binding.NO_ANNOTATIONS)
		typeVariableBinding = (TypeVariableBinding) createAnnotatedType(typeVariableBinding, new AnnotationBinding [][] { annotations });

	if (dimension == 0) {
		return typeVariableBinding;
	}
	return this.typeSystem.getArrayType(typeVariableBinding, dimension, AnnotatableTypeSystem.flattenedAnnotations(annotationsOnDimensions));
}

TypeBinding getTypeFromVariantTypeSignature(
		SignatureWrapper wrapper,
		TypeVariableBinding[] staticVariables,
		ReferenceBinding enclosingType,
		ReferenceBinding genericType,
		int rank,
		char[][][] missingTypeNames,
		ITypeAnnotationWalker walker) {
	// VariantTypeSignature = '-' TypeSignature
	//   or '+' TypeSignature
	//   or TypeSignature
	//   or '*'
	switch (wrapper.signature[wrapper.start]) {
		case '-' :
			// ? super aType
			wrapper.start++;
			TypeBinding bound = getTypeFromTypeSignature(wrapper, staticVariables, enclosingType, missingTypeNames, walker.toWildcardBound());
			AnnotationBinding [] annotations = BinaryTypeBinding.createAnnotations(walker.getAnnotationsAtCursor(-1), this, missingTypeNames);
			return this.typeSystem.getWildcard(genericType, rank, bound, null /*no extra bound*/, Wildcard.SUPER, annotations);
		case '+' :
			// ? extends aType
			wrapper.start++;
			bound = getTypeFromTypeSignature(wrapper, staticVariables, enclosingType, missingTypeNames, walker.toWildcardBound());
			annotations = BinaryTypeBinding.createAnnotations(walker.getAnnotationsAtCursor(-1), this, missingTypeNames);
			return this.typeSystem.getWildcard(genericType, rank, bound, null /*no extra bound*/, Wildcard.EXTENDS, annotations);
		case '*' :
			// ?
			wrapper.start++;
			annotations = BinaryTypeBinding.createAnnotations(walker.getAnnotationsAtCursor(-1), this, missingTypeNames);
			return this.typeSystem.getWildcard(genericType, rank, null, null /*no extra bound*/, Wildcard.UNBOUND, annotations);
		default :
			return getTypeFromTypeSignature(wrapper, staticVariables, enclosingType, missingTypeNames, walker);
	}
}

boolean isMissingType(char[] typeName) {
	for (int i = this.missingTypes == null ? 0 : this.missingTypes.size(); --i >= 0;) {
		MissingTypeBinding missingType = (MissingTypeBinding) this.missingTypes.get(i);
		if (CharOperation.equals(missingType.sourceName, typeName))
			return true;
	}
	return false;
}

/* Ask the oracle if a package exists named name in the package named compoundName.
*/
boolean isPackage(char[][] compoundName, char[] name, char[] mod) {
	if (compoundName == null || compoundName.length == 0)
		return this.nameEnvironment.isPackage(null, name, mod);
	return this.nameEnvironment.isPackage(compoundName, name, mod);
}
// The method verifier is lazily initialized to guarantee the receiver, the compiler & the oracle are ready.
public MethodVerifier methodVerifier() {
	if (this.verifier == null)
		this.verifier = newMethodVerifier();
	return this.verifier;
}

public MethodVerifier newMethodVerifier() {
	/* Always use MethodVerifier15. Even in a 1.4 project, we must internalize type variables and
	   observe any parameterization of super class and/or super interfaces in order to be able to
	   detect overriding in the presence of generics.
	   See https://bugs.eclipse.org/bugs/show_bug.cgi?id=324850
	 */
	return new MethodVerifier15(this);
}

public void releaseClassFiles(org.eclipse.jdt.internal.compiler.ClassFile[] classFiles) {
	for (int i = 0, fileCount = classFiles.length; i < fileCount; i++)
		this.classFilePool.release(classFiles[i]);
}

public void reset() {
	this.defaultPackage = new PackageBinding(this); // assume the default package always exists
	this.defaultImports = null;
	this.knownPackages = new HashtableOfPackage();
	this.accessRestrictions = new HashMap(3);

	this.verifier = null;
	
	// NOTE: remember to fix #updateCaches(...) when adding unique binding caches
	this.uniqueParameterizedGenericMethodBindings = new SimpleLookupTable(3);
	this.uniquePolymorphicMethodBindings = new SimpleLookupTable(3);
	this.uniqueGetClassMethodBinding = null;
	this.missingTypes = null;
	this.typesBeingConnected = new HashSet();

	for (int i = this.units.length; --i >= 0;)
		this.units[i] = null;
	this.lastUnitIndex = -1;
	this.lastCompletedUnitIndex = -1;
	this.unitBeingCompleted = null; // in case AbortException occurred

	this.classFilePool.reset();
	this.typeSystem.reset();
	// name environment has a longer life cycle, and must be reset in
	// the code which created it.
}

/**
 * Associate a given type with some access restriction
 * (did not store the restriction directly into binding, since sparse information)
 */
public void setAccessRestriction(ReferenceBinding type, AccessRestriction accessRestriction) {
	if (accessRestriction == null) return;
	type.modifiers |= ExtraCompilerModifiers.AccRestrictedAccess;
	this.accessRestrictions.put(type, accessRestriction);
}

void updateCaches(UnresolvedReferenceBinding unresolvedType, ReferenceBinding resolvedType) {
	this.typeSystem.updateCaches(unresolvedType, resolvedType);
}

public IQualifiedTypeResolutionListener[] resolutionListeners = new IQualifiedTypeResolutionListener[0];

public void addResolutionListener(IQualifiedTypeResolutionListener resolutionListener) {
	int length = this.resolutionListeners.length;
	for (int i = 0; i < length; i++){
		if (this.resolutionListeners[i].equals(resolutionListener))
			return;
	}
	System.arraycopy(this.resolutionListeners, 0,
			this.resolutionListeners = new IQualifiedTypeResolutionListener[length + 1], 0, length);
	this.resolutionListeners[length] = resolutionListener;
}


public TypeBinding getUnannotatedType(TypeBinding typeBinding) {
	return this.typeSystem.getUnannotatedType(typeBinding);
}

// Given a type, return all its variously annotated versions.
public TypeBinding[] getAnnotatedTypes(TypeBinding type) {
	return this.typeSystem.getAnnotatedTypes(type);
}

public AnnotationBinding[] filterNullTypeAnnotations(AnnotationBinding[] typeAnnotations) {
	if (typeAnnotations.length == 0)
		return typeAnnotations;
	AnnotationBinding[] filtered = new AnnotationBinding[typeAnnotations.length];
	int count = 0;
	for (int i = 0; i < typeAnnotations.length; i++) {
		AnnotationBinding typeAnnotation = typeAnnotations[i];
		if (typeAnnotation == null) {
			count++; // sentinel in annotation sequence for array dimensions
		} else {
			if (!typeAnnotation.type.hasNullBit(TypeIds.BitNonNullAnnotation|TypeIds.BitNullableAnnotation))
				filtered[count++] = typeAnnotation;
		}
	}
	if (count == 0)
		return Binding.NO_ANNOTATIONS;
	if (count == typeAnnotations.length)
		return typeAnnotations;
	System.arraycopy(filtered, 0, filtered = new AnnotationBinding[count], 0, count);
	return filtered;
}

public boolean containsNullTypeAnnotation(IBinaryAnnotation[] typeAnnotations) {
	if (typeAnnotations.length == 0)
		return false;
	for (int i = 0; i < typeAnnotations.length; i++) {
		IBinaryAnnotation typeAnnotation = typeAnnotations[i];
		char[] typeName = typeAnnotation.getTypeName();
		// typeName must be "Lfoo/X;"
		if (typeName == null || typeName.length < 3 || typeName[0] != 'L') continue;
		char[][] name = CharOperation.splitOn('/', typeName, 1, typeName.length-1);
		if (getNullAnnotationBit(name) != 0)
			return true;
	}
	return false;
}
public boolean containsNullTypeAnnotation(AnnotationBinding[] typeAnnotations) {
	if (typeAnnotations.length == 0)
		return false;
	for (int i = 0; i < typeAnnotations.length; i++) {
		AnnotationBinding typeAnnotation = typeAnnotations[i];
		if (typeAnnotation.type.hasNullBit(TypeIds.BitNonNullAnnotation|TypeIds.BitNullableAnnotation))
			return true;
	}
	return false;	
}
}<|MERGE_RESOLUTION|>--- conflicted
+++ resolved
@@ -822,24 +822,18 @@
 			// catches the case of a package statement of: package java.lang.Object;
 			// since the package can be added after a set of source files have already been compiled,
 			// we need to check whenever a package is created
-<<<<<<< HEAD
-			if (this.nameEnvironment.findType(compoundName[i], parent.compoundName, mod) != null)
-				return null;
-
-=======
 			if(this.nameEnvironment instanceof INameEnvironmentExtension) {
 				//When the nameEnvironment is an instance of INameEnvironmentWithProgress, it can get avoided to search for secondaryTypes (see flag).
 				// This is a performance optimization, because it is very expensive to search for secondary types and it isn't necessary to check when creating a package,
 				// because package name can not collide with a secondary type name.
-				if (((INameEnvironmentExtension)this.nameEnvironment).findType(compoundName[i], parent.compoundName, false) != null) {
+				if (((INameEnvironmentExtension)this.nameEnvironment).findType(compoundName[i], parent.compoundName, mod, false) != null) {
 					return null;
 				}
 			} else {
-				if (this.nameEnvironment.findType(compoundName[i], parent.compoundName) != null) {
+				if (this.nameEnvironment.findType(compoundName[i], parent.compoundName, mod) != null) {
 					return null;
 				}
 			}
->>>>>>> 57d85544
 			packageBinding = new PackageBinding(CharOperation.subarray(compoundName, 0, i + 1), parent, this);
 			parent.addPackage(packageBinding);
 		}
