/*******************************************************************************
 * Copyright (c) 2000, 2018 IBM Corporation and others.
<<<<<<< HEAD
 * All rights reserved. This program and the accompanying materials
 * are made available under the terms of the Eclipse Public License v1.0
 * which accompanies this distribution, and is available at
 * http://www.eclipse.org/legal/epl-v10.html
 *
 * This is an implementation of an early-draft specification developed under the Java
 * Community Process (JCP) and is made available for testing and evaluation purposes
 * only. The code is not compatible with any specification of the JCP.
 *
=======
 *
 * This program and the accompanying materials
 * are made available under the terms of the Eclipse Public License 2.0
 * which accompanies this distribution, and is available at
 * https://www.eclipse.org/legal/epl-2.0/
 *
 * SPDX-License-Identifier: EPL-2.0
 * 
>>>>>>> 449e1c59
 * Contributors:
 *     IBM Corporation - initial API and implementation
 *     Stephan Herrmann - Contributions for
 *     						bug 236385 - [compiler] Warn for potential programming problem if an object is created but not used
 *     						bug 319201 - [null] no warning when unboxing SingleNameReference causes NPE
 *     						bug 349326 - [1.7] new warning for missing try-with-resources
 * 							bug 186342 - [compiler][null] Using annotations for null checking
 *							bug 358903 - Filter practically unimportant resource leak warnings
 *							bug 368546 - [compiler][resource] Avoid remaining false positives found when compiling the Eclipse SDK
 *							bug 370639 - [compiler][resource] restore the default for resource leak warnings
 *							bug 345305 - [compiler][null] Compiler misidentifies a case of "variable can only be null"
 *							bug 388996 - [compiler][resource] Incorrect 'potential resource leak'
 *							bug 403147 - [compiler][null] FUP of bug 400761: consolidate interaction between unboxing, NPE, and deferred checking
 *							Bug 392238 - [1.8][compiler][null] Detect semantically invalid null type annotations
 *							Bug 417295 - [1.8[[null] Massage type annotated null analysis to gel well with deep encoded type bindings.
 *							Bug 400874 - [1.8][compiler] Inference infrastructure should evolve to meet JLS8 18.x (Part G of JSR335 spec)
 *							Bug 424727 - [compiler][null] NullPointerException in nullAnnotationUnsupportedLocation(ProblemReporter.java:5708)
 *							Bug 424710 - [1.8][compiler] CCE in SingleNameReference.localVariableBinding
 *							Bug 425152 - [1.8] [compiler] Lambda Expression not resolved but flow analyzed leading to NPE.
 *							Bug 424205 - [1.8] Cannot infer type for diamond type with lambda on method invocation
 *							Bug 424415 - [1.8][compiler] Eventual resolution of ReferenceExpression is not seen to be happening.
 *							Bug 426366 - [1.8][compiler] Type inference doesn't handle multiple candidate target types in outer overload context
 *							Bug 426290 - [1.8][compiler] Inference + overloading => wrong method resolution ?
 *							Bug 426764 - [1.8] Presence of conditional expression as method argument confuses compiler
 *							Bug 424930 - [1.8][compiler] Regression: "Cannot infer type arguments" error from compiler.
 *							Bug 427483 - [Java 8] Variables in lambdas sometimes can't be resolved
 *							Bug 427438 - [1.8][compiler] NPE at org.eclipse.jdt.internal.compiler.ast.ConditionalExpression.generateCode(ConditionalExpression.java:280)
 *							Bug 426996 - [1.8][inference] try to avoid method Expression.unresolve()? 
 *							Bug 428352 - [1.8][compiler] Resolution errors don't always surface
 *							Bug 429203 - [1.8][compiler] NPE in AllocationExpression.binding
 *							Bug 429430 - [1.8] Lambdas and method reference infer wrong exception type with generics (RuntimeException instead of IOException)
 *							Bug 434297 - [1.8] NPE in LamdaExpression.analyseCode with lamda expression nested in a conditional expression
 *							Bug 452788 - [1.8][compiler] Type not correctly inferred in lambda expression
 *							Bug 448709 - [1.8][null] ensure we don't infer types that violate null constraints on a type parameter's bound
 *     Jesper S Moller <jesper@selskabet.org> - Contributions for
 *							bug 378674 - "The method can be declared as static" is wrong
 *     Andy Clement (GoPivotal, Inc) aclement@gopivotal.com - Contributions for
 *                          Bug 383624 - [1.8][compiler] Revive code generation support for type annotations (from Olivier's work)
 *                          Bug 409245 - [1.8][compiler] Type annotations dropped when call is routed through a synthetic bridge method
 *     Till Brychcy - Contributions for
 *     						bug 413460 - NonNullByDefault is not inherited to Constructors when accessed via Class File
 *     Lars Vogel <Lars.Vogel@vogella.com> - Contributions for
 *     						Bug 473178
 *******************************************************************************/
package org.eclipse.jdt.internal.compiler.ast;

import static org.eclipse.jdt.internal.compiler.ast.ExpressionContext.*;

import java.util.HashMap;

import org.eclipse.jdt.core.compiler.IProblem;
import org.eclipse.jdt.internal.compiler.ASTVisitor;
import org.eclipse.jdt.internal.compiler.classfmt.ClassFileConstants;
import org.eclipse.jdt.internal.compiler.codegen.*;
import org.eclipse.jdt.internal.compiler.flow.*;
import org.eclipse.jdt.internal.compiler.impl.CompilerOptions;
import org.eclipse.jdt.internal.compiler.impl.Constant;
import org.eclipse.jdt.internal.compiler.lookup.*;
import org.eclipse.jdt.internal.compiler.problem.ProblemSeverities;
import org.eclipse.jdt.internal.compiler.util.SimpleLookupTable;

public class AllocationExpression extends Expression implements IPolyExpression, Invocation {

	public TypeReference type;
	public Expression[] arguments;
	public MethodBinding binding;							// exact binding resulting from lookup
	MethodBinding syntheticAccessor;						// synthetic accessor for inner-emulation
	public TypeReference[] typeArguments;
	public TypeBinding[] genericTypeArguments;
	public FieldDeclaration enumConstant; // for enum constant initializations
	protected TypeBinding typeExpected;	  // for <> inference
	public boolean inferredReturnType;

	public FakedTrackingVariable closeTracker;	// when allocation a Closeable store a pre-liminary tracking variable here
	public ExpressionContext expressionContext = VANILLA_CONTEXT;

	 // hold on to this context from invocation applicability inference until invocation type inference (per method candidate):
	private SimpleLookupTable/*<PMB,IC18>*/ inferenceContexts;
	public HashMap<TypeBinding, MethodBinding> solutionsPerTargetType;
	private InferenceContext18 outerInferenceContext; // resolving within the context of an outer (lambda) inference?
	public boolean argsContainCast;
	public TypeBinding[] argumentTypes = Binding.NO_PARAMETERS;
	public boolean argumentsHaveErrors = false;
	
@Override
public FlowInfo analyseCode(BlockScope currentScope, FlowContext flowContext, FlowInfo flowInfo) {
	// check captured variables are initialized in current context (26134)
	checkCapturedLocalInitializationIfNecessary((ReferenceBinding)this.binding.declaringClass.erasure(), currentScope, flowInfo);

	// process arguments
	if (this.arguments != null) {
		boolean analyseResources = currentScope.compilerOptions().analyseResourceLeaks;
		boolean hasResourceWrapperType = analyseResources 
				&& this.resolvedType instanceof ReferenceBinding 
				&& ((ReferenceBinding)this.resolvedType).hasTypeBit(TypeIds.BitWrapperCloseable);
		for (int i = 0, count = this.arguments.length; i < count; i++) {
			flowInfo =
				this.arguments[i]
					.analyseCode(currentScope, flowContext, flowInfo)
					.unconditionalInits();
			// if argument is an AutoCloseable insert info that it *may* be closed (by the target method, i.e.)
			if (analyseResources && !hasResourceWrapperType) { // allocation of wrapped closeables is analyzed specially
				flowInfo = FakedTrackingVariable.markPassedToOutside(currentScope, this.arguments[i], flowInfo, flowContext, false);
			}
			this.arguments[i].checkNPEbyUnboxing(currentScope, flowContext, flowInfo);
		}
		analyseArguments(currentScope, flowContext, flowInfo, this.binding, this.arguments);
	}

	// record some dependency information for exception types
	ReferenceBinding[] thrownExceptions;
	if (((thrownExceptions = this.binding.thrownExceptions).length) != 0) {
		if ((this.bits & ASTNode.Unchecked) != 0 && this.genericTypeArguments == null) {
			// https://bugs.eclipse.org/bugs/show_bug.cgi?id=277643, align with javac on JLS 15.12.2.6
			thrownExceptions = currentScope.environment().convertToRawTypes(this.binding.thrownExceptions, true, true);
		}		
		// check exception handling
		flowContext.checkExceptionHandlers(
			thrownExceptions,
			this,
			flowInfo.unconditionalCopy(),
			currentScope);
	}

	// after having analysed exceptions above start tracking newly allocated resource:
	if (currentScope.compilerOptions().analyseResourceLeaks && FakedTrackingVariable.isAnyCloseable(this.resolvedType))
		FakedTrackingVariable.analyseCloseableAllocation(currentScope, flowInfo, this);

	ReferenceBinding declaringClass = this.binding.declaringClass;
	MethodScope methodScope = currentScope.methodScope();
	if ((declaringClass.isMemberType() && !declaringClass.isStatic()) || 
			(declaringClass.isLocalType() && !methodScope.isStatic && methodScope.isLambdaScope())) {
		// allocating a non-static member type without an enclosing instance of parent type
		// https://bugs.eclipse.org/bugs/show_bug.cgi?id=335845
		currentScope.tagAsAccessingEnclosingInstanceStateOf(this.binding.declaringClass.enclosingType(), false /* type variable access */);
		// Reviewed for https://bugs.eclipse.org/bugs/show_bug.cgi?id=378674 :
		// The corresponding problem (when called from static) is not produced until during code generation
	}
	manageEnclosingInstanceAccessIfNecessary(currentScope, flowInfo);
	manageSyntheticAccessIfNecessary(currentScope, flowInfo);

	// account for possible exceptions thrown by the constructor
	flowContext.recordAbruptExit(); // TODO whitelist of ctors that cannot throw any exc.??

	return flowInfo;
}

public void checkCapturedLocalInitializationIfNecessary(ReferenceBinding checkedType, BlockScope currentScope, FlowInfo flowInfo) {
	if (((checkedType.tagBits & ( TagBits.AnonymousTypeMask|TagBits.LocalTypeMask)) == TagBits.LocalTypeMask)
			&& !currentScope.isDefinedInType(checkedType)) { // only check external allocations
		NestedTypeBinding nestedType = (NestedTypeBinding) checkedType;
		SyntheticArgumentBinding[] syntheticArguments = nestedType.syntheticOuterLocalVariables();
		if (syntheticArguments != null)
			for (int i = 0, count = syntheticArguments.length; i < count; i++){
				SyntheticArgumentBinding syntheticArgument = syntheticArguments[i];
				LocalVariableBinding targetLocal;
				if ((targetLocal = syntheticArgument.actualOuterLocalVariable) == null) continue;
				if (targetLocal.declaration != null && !flowInfo.isDefinitelyAssigned(targetLocal)){
					currentScope.problemReporter().uninitializedLocalVariable(targetLocal, this, currentScope);
				}
			}
	}
}

public Expression enclosingInstance() {
	return null;
}

@Override
public void generateCode(BlockScope currentScope, CodeStream codeStream, boolean valueRequired) {
	cleanUpInferenceContexts();
	if (!valueRequired)
		currentScope.problemReporter().unusedObjectAllocation(this);

	int pc = codeStream.position;
	MethodBinding codegenBinding = this.binding.original();
	ReferenceBinding allocatedType = codegenBinding.declaringClass;

	codeStream.new_(this.type, allocatedType);
	boolean isUnboxing = (this.implicitConversion & TypeIds.UNBOXING) != 0;
	if (valueRequired || isUnboxing) {
		codeStream.dup();
	}
	// better highlight for allocation: display the type individually
	if (this.type != null) { // null for enum constant body
		codeStream.recordPositionsFrom(pc, this.type.sourceStart);
	} else {
		// push enum constant name and ordinal
		codeStream.ldc(String.valueOf(this.enumConstant.name));
		codeStream.generateInlinedValue(this.enumConstant.binding.id);
	}

	// handling innerclass instance allocation - enclosing instance arguments
	if (allocatedType.isNestedType()) {
		codeStream.generateSyntheticEnclosingInstanceValues(
			currentScope,
			allocatedType,
			enclosingInstance(),
			this);
	}
	// generate the arguments for constructor
	generateArguments(this.binding, this.arguments, currentScope, codeStream);
	// handling innerclass instance allocation - outer local arguments
	if (allocatedType.isNestedType()) {
		codeStream.generateSyntheticOuterArgumentValues(
			currentScope,
			allocatedType,
			this);
	}
	// invoke constructor
	if (this.syntheticAccessor == null) {
		codeStream.invoke(Opcodes.OPC_invokespecial, codegenBinding, null /* default declaringClass */, this.typeArguments);
	} else {
		// synthetic accessor got some extra arguments appended to its signature, which need values
		for (int i = 0,
			max = this.syntheticAccessor.parameters.length - codegenBinding.parameters.length;
			i < max;
			i++) {
			codeStream.aconst_null();
		}
		codeStream.invoke(Opcodes.OPC_invokespecial, this.syntheticAccessor, null /* default declaringClass */, this.typeArguments);
	}
	if (valueRequired) {
		codeStream.generateImplicitConversion(this.implicitConversion);
	} else if (isUnboxing) {
		// conversion only generated if unboxing
		codeStream.generateImplicitConversion(this.implicitConversion);
		switch (postConversionType(currentScope).id) {
			case T_long :
			case T_double :
				codeStream.pop2();
				break;
			default :
				codeStream.pop();
		}
	}
	codeStream.recordPositionsFrom(pc, this.sourceStart);
}

/**
 * @see org.eclipse.jdt.internal.compiler.lookup.InvocationSite#genericTypeArguments()
 */
@Override
public TypeBinding[] genericTypeArguments() {
	return this.genericTypeArguments;
}

@Override
public boolean isSuperAccess() {
	return false;
}

@Override
public boolean isTypeAccess() {
	return true;
}

/* Inner emulation consists in either recording a dependency
 * link only, or performing one level of propagation.
 *
 * Dependency mechanism is used whenever dealing with source target
 * types, since by the time we reach them, we might not yet know their
 * exact need.
 */
public void manageEnclosingInstanceAccessIfNecessary(BlockScope currentScope, FlowInfo flowInfo) {
	if ((flowInfo.tagBits & FlowInfo.UNREACHABLE_OR_DEAD) != 0) return;
	ReferenceBinding allocatedTypeErasure = (ReferenceBinding) this.binding.declaringClass.erasure();

	// perform some emulation work in case there is some and we are inside a local type only
	if (allocatedTypeErasure.isNestedType()
		&& (currentScope.enclosingSourceType().isLocalType() || currentScope.isLambdaSubscope())) {

		if (allocatedTypeErasure.isLocalType()) {
			((LocalTypeBinding) allocatedTypeErasure).addInnerEmulationDependent(currentScope, false);
			// request cascade of accesses
		} else {
			// locally propagate, since we already now the desired shape for sure
			currentScope.propagateInnerEmulation(allocatedTypeErasure, false);
			// request cascade of accesses
		}
	}
}

public void manageSyntheticAccessIfNecessary(BlockScope currentScope, FlowInfo flowInfo) {
	if ((flowInfo.tagBits & FlowInfo.UNREACHABLE_OR_DEAD) != 0) return;
	// if constructor from parameterized type got found, use the original constructor at codegen time
	MethodBinding codegenBinding = this.binding.original();

	ReferenceBinding declaringClass;
	if (codegenBinding.isPrivate() && 
			!currentScope.enclosingSourceType().isNestmateOf(this.binding.declaringClass) &&
			TypeBinding.notEquals(currentScope.enclosingSourceType(), (declaringClass = codegenBinding.declaringClass))) {

		// from 1.4 on, local type constructor can lose their private flag to ease emulation
		if ((declaringClass.tagBits & TagBits.IsLocalType) != 0 && currentScope.compilerOptions().complianceLevel >= ClassFileConstants.JDK1_4) {
			// constructor will not be dumped as private, no emulation required thus
			codegenBinding.tagBits |= TagBits.ClearPrivateModifier;
		} else {
			this.syntheticAccessor = ((SourceTypeBinding) declaringClass).addSyntheticMethod(codegenBinding, isSuperAccess());
			currentScope.problemReporter().needToEmulateMethodAccess(codegenBinding, this);
		}
	}
}

@Override
public StringBuffer printExpression(int indent, StringBuffer output) {
	if (this.type != null) { // type null for enum constant initializations
		output.append("new "); //$NON-NLS-1$
	}
	if (this.typeArguments != null) {
		output.append('<');
		int max = this.typeArguments.length - 1;
		for (int j = 0; j < max; j++) {
			this.typeArguments[j].print(0, output);
			output.append(", ");//$NON-NLS-1$
		}
		this.typeArguments[max].print(0, output);
		output.append('>');
	}
	if (this.type != null) { // type null for enum constant initializations
		this.type.printExpression(0, output);
	}
	output.append('(');
	if (this.arguments != null) {
		for (int i = 0; i < this.arguments.length; i++) {
			if (i > 0) output.append(", "); //$NON-NLS-1$
			this.arguments[i].printExpression(0, output);
		}
	}
	return output.append(')');
}

@Override
public TypeBinding resolveType(BlockScope scope) {
	// Propagate the type checking to the arguments, and check if the constructor is defined.
	final boolean isDiamond = this.type != null && (this.type.bits & ASTNode.IsDiamond) != 0;
	final CompilerOptions compilerOptions = scope.compilerOptions();
	long sourceLevel = compilerOptions.sourceLevel;
	if (this.constant != Constant.NotAConstant) {
		this.constant = Constant.NotAConstant;
		if (this.type == null) {
			// initialization of an enum constant
			this.resolvedType = scope.enclosingReceiverType();
		} else {
			this.resolvedType = this.type.resolveType(scope, true /* check bounds*/);
		}
		if (this.type != null) {
			checkIllegalNullAnnotation(scope, this.resolvedType);
			checkParameterizedAllocation: {
				if (this.type instanceof ParameterizedQualifiedTypeReference) { // disallow new X<String>.Y<Integer>()
					ReferenceBinding currentType = (ReferenceBinding)this.resolvedType;
					if (currentType == null) return currentType;
					do {
						// isStatic() is answering true for toplevel types
						if ((currentType.modifiers & ClassFileConstants.AccStatic) != 0) break checkParameterizedAllocation;
						if (currentType.isRawType()) break checkParameterizedAllocation;
					} while ((currentType = currentType.enclosingType())!= null);
					ParameterizedQualifiedTypeReference qRef = (ParameterizedQualifiedTypeReference) this.type;
					for (int i = qRef.typeArguments.length - 2; i >= 0; i--) {
						if (qRef.typeArguments[i] != null) {
							scope.problemReporter().illegalQualifiedParameterizedTypeAllocation(this.type, this.resolvedType);
							break;
						}
					}
				}
			}
		}
		// will check for null after args are resolved

		// resolve type arguments (for generic constructor call)
		if (this.typeArguments != null) {
			int length = this.typeArguments.length;
			this.argumentsHaveErrors = sourceLevel < ClassFileConstants.JDK1_5;
			this.genericTypeArguments = new TypeBinding[length];
			for (int i = 0; i < length; i++) {
				TypeReference typeReference = this.typeArguments[i];
				if ((this.genericTypeArguments[i] = typeReference.resolveType(scope, true /* check bounds*/)) == null) {
					this.argumentsHaveErrors = true;
				}
				if (this.argumentsHaveErrors && typeReference instanceof Wildcard) {
					scope.problemReporter().illegalUsageOfWildcard(typeReference);
				}
			}
			if (isDiamond) {
				scope.problemReporter().diamondNotWithExplicitTypeArguments(this.typeArguments);
				return null;
			}
			if (this.argumentsHaveErrors) {
				if (this.arguments != null) { // still attempt to resolve arguments
					for (int i = 0, max = this.arguments.length; i < max; i++) {
						this.arguments[i].resolveType(scope);
					}
				}
				return null;
			}
		}

		// buffering the arguments' types
		if (this.arguments != null) {
			this.argumentsHaveErrors = false;
			int length = this.arguments.length;
			this.argumentTypes = new TypeBinding[length];
			for (int i = 0; i < length; i++) {
				Expression argument = this.arguments[i];
				if (argument instanceof CastExpression) {
					argument.bits |= DisableUnnecessaryCastCheck; // will check later on
					this.argsContainCast = true;
				}
				argument.setExpressionContext(INVOCATION_CONTEXT);
				if (this.arguments[i].resolvedType != null) 
					scope.problemReporter().genericInferenceError("Argument was unexpectedly found resolved", this); //$NON-NLS-1$
				if ((this.argumentTypes[i] = argument.resolveType(scope)) == null) {
					this.argumentsHaveErrors = true;
				}
			}
			if (this.argumentsHaveErrors) {
				/* https://bugs.eclipse.org/bugs/show_bug.cgi?id=345359, if arguments have errors, completely bail out in the <> case.
			   No meaningful type resolution is possible since inference of the elided types is fully tied to argument types. Do
			   not return the partially resolved type.
				 */
				if (isDiamond) {
					return null; // not the partially cooked this.resolvedType
				}
				if (this.resolvedType instanceof ReferenceBinding) {
					// record a best guess, for clients who need hint about possible constructor match
					TypeBinding[] pseudoArgs = new TypeBinding[length];
					for (int i = length; --i >= 0;) {
						pseudoArgs[i] = this.argumentTypes[i] == null ? TypeBinding.NULL : this.argumentTypes[i]; // replace args with errors with null type
					}
					this.binding = scope.findMethod((ReferenceBinding) this.resolvedType, TypeConstants.INIT, pseudoArgs, this, false);
					if (this.binding != null && !this.binding.isValidBinding()) {
						MethodBinding closestMatch = ((ProblemMethodBinding)this.binding).closestMatch;
						// record the closest match, for clients who may still need hint about possible method match
						if (closestMatch != null) {
							if (closestMatch.original().typeVariables != Binding.NO_TYPE_VARIABLES) { // generic method
								// shouldn't return generic method outside its context, rather convert it to raw method (175409)
								closestMatch = scope.environment().createParameterizedGenericMethod(closestMatch.original(), (RawTypeBinding)null);
							}
							this.binding = closestMatch;
							MethodBinding closestMatchOriginal = closestMatch.original();
							if (closestMatchOriginal.isOrEnclosedByPrivateType() && !scope.isDefinedInMethod(closestMatchOriginal)) {
								// ignore cases where method is used from within inside itself (e.g. direct recursions)
								closestMatchOriginal.modifiers |= ExtraCompilerModifiers.AccLocallyUsed;
							}
						}
					}
				}
				return this.resolvedType;
			}
		}
		if (this.resolvedType == null || !this.resolvedType.isValidBinding()) {
			return null;
		}

		// null type denotes fake allocation for enum constant inits
		if (this.type != null && !this.resolvedType.canBeInstantiated()) {
			scope.problemReporter().cannotInstantiate(this.type, this.resolvedType);
			return this.resolvedType;
		}
	} 
	if (isDiamond) {
		this.binding = inferConstructorOfElidedParameterizedType(scope);
		if (this.binding == null || !this.binding.isValidBinding()) {
			scope.problemReporter().cannotInferElidedTypes(this);
			return this.resolvedType = null;
		}
		if (this.typeExpected == null && compilerOptions.sourceLevel >= ClassFileConstants.JDK1_8 && this.expressionContext.definesTargetType()) {
			return new PolyTypeBinding(this);
		}
		this.resolvedType = this.type.resolvedType = this.binding.declaringClass;
		// 15.9.3 - If the compile-time declaration is applicable by variable arity invocation...
		if (this.binding.isVarargs()) {
			TypeBinding lastArg = this.binding.parameters[this.binding.parameters.length - 1].leafComponentType();
			if (!lastArg.erasure().canBeSeenBy(scope)) {
				scope.problemReporter().invalidType(this, new ProblemReferenceBinding(new char[][] {lastArg.readableName()}, (ReferenceBinding)lastArg, ProblemReasons.NotVisible));
				return this.resolvedType = null;
			}
		}
		resolvePolyExpressionArguments(this, this.binding, this.argumentTypes, scope);
	} else {
		this.binding = findConstructorBinding(scope, this, (ReferenceBinding) this.resolvedType, this.argumentTypes);
	}
	if (!this.binding.isValidBinding()) {
		if (this.binding.declaringClass == null) {
			this.binding.declaringClass = (ReferenceBinding) this.resolvedType;
		}
		if (this.type != null && !this.type.resolvedType.isValidBinding()) {
			return null;
		}
		scope.problemReporter().invalidConstructor(this, this.binding);
		return this.resolvedType;
	}
	if ((this.binding.tagBits & TagBits.HasMissingType) != 0) {
		scope.problemReporter().missingTypeInConstructor(this, this.binding);
	}
	if (isMethodUseDeprecated(this.binding, scope, true)) {
		scope.problemReporter().deprecatedMethod(this.binding, this);
	}
	if (checkInvocationArguments(scope, null, this.resolvedType, this.binding, this.arguments, this.argumentTypes, this.argsContainCast, this)) {
		this.bits |= ASTNode.Unchecked;
	}
	if (this.typeArguments != null && this.binding.original().typeVariables == Binding.NO_TYPE_VARIABLES) {
		scope.problemReporter().unnecessaryTypeArgumentsForMethodInvocation(this.binding, this.genericTypeArguments, this.typeArguments);
	}
	if (!isDiamond && this.resolvedType.isParameterizedTypeWithActualArguments()) {
 		checkTypeArgumentRedundancy((ParameterizedTypeBinding) this.resolvedType, scope);
 	}
	if (compilerOptions.isAnnotationBasedNullAnalysisEnabled) {
		ImplicitNullAnnotationVerifier.ensureNullnessIsKnown(this.binding, scope);
		if (compilerOptions.sourceLevel >= ClassFileConstants.JDK1_8) {
			if (this.binding instanceof ParameterizedGenericMethodBinding && this.typeArguments != null) {
				TypeVariableBinding[] typeVariables = this.binding.original().typeVariables();
				for (int i = 0; i < this.typeArguments.length; i++)
					this.typeArguments[i].checkNullConstraints(scope, (ParameterizedGenericMethodBinding) this.binding, typeVariables, i);
			}
		}
	}
	if (compilerOptions.sourceLevel >= ClassFileConstants.JDK1_8 &&
			this.binding.getTypeAnnotations() != Binding.NO_ANNOTATIONS) {
		this.resolvedType = scope.environment().createAnnotatedType(this.resolvedType, this.binding.getTypeAnnotations());
	}
	return this.resolvedType;
}

/**
 * Check if 'allocationType' illegally has a top-level null annotation.
 */
void checkIllegalNullAnnotation(BlockScope scope, TypeBinding allocationType) {
	if (allocationType != null) {
		// only check top-level null annotation (annots on details are OK):
		long nullTagBits = allocationType.tagBits & TagBits.AnnotationNullMASK;
		if (nullTagBits != 0) {
			Annotation annotation = this.type.findAnnotation(nullTagBits);
			if (annotation != null)
				scope.problemReporter().nullAnnotationUnsupportedLocation(annotation);
		}
	}
}

// For allocation expressions, boxing compatibility is same as vanilla compatibility, since java.lang's wrapper types are not generic.
@Override
public boolean isBoxingCompatibleWith(TypeBinding targetType, Scope scope) {
	return isPolyExpression() ? false : isCompatibleWith(scope.boxing(targetType), scope);
}

@Override
public boolean isCompatibleWith(TypeBinding targetType, final Scope scope) {
	if (this.argumentsHaveErrors || this.binding == null || !this.binding.isValidBinding() || targetType == null || scope == null)
		return false;
	TypeBinding allocationType = this.resolvedType;
	if (isPolyExpression()) {
		TypeBinding originalExpectedType = this.typeExpected;
		try {
			MethodBinding method = this.solutionsPerTargetType != null ? this.solutionsPerTargetType.get(targetType) : null;
			if (method == null) {
				this.typeExpected = targetType;
				method = inferConstructorOfElidedParameterizedType(scope); // caches result already.
				if (method == null || !method.isValidBinding())
					return false;
			}
			allocationType = method.declaringClass;
		} finally {
			this.typeExpected = originalExpectedType;
		}
	}
	return allocationType != null && allocationType.isCompatibleWith(targetType, scope);
}

public MethodBinding inferConstructorOfElidedParameterizedType(final Scope scope) {
	if (this.typeExpected != null && this.binding != null) {
		MethodBinding cached = this.solutionsPerTargetType != null ? this.solutionsPerTargetType.get(this.typeExpected) : null;
		if (cached != null)
			return cached;
	}
	boolean[] inferredReturnTypeOut = new boolean[1];
	MethodBinding constructor = inferDiamondConstructor(scope, this, this.resolvedType, this.argumentTypes, inferredReturnTypeOut);
	if (constructor != null) {
		this.inferredReturnType = inferredReturnTypeOut[0];
		if (constructor instanceof ParameterizedGenericMethodBinding && scope.compilerOptions().sourceLevel >= ClassFileConstants.JDK1_8) {
			// force an inference context to be established for nested poly allocations (to be able to transfer b2), but avoid tunneling through overload resolution. We know this is the MSMB.
			if (this.expressionContext == INVOCATION_CONTEXT && this.typeExpected == null)
				constructor = ParameterizedGenericMethodBinding.computeCompatibleMethod18(constructor.shallowOriginal(), this.argumentTypes, scope, this);
		}
		if (this.typeExpected != null)
			registerResult(this.typeExpected, constructor);
	}
	return constructor;
}

public static MethodBinding inferDiamondConstructor(Scope scope, InvocationSite site, TypeBinding type, TypeBinding[] argumentTypes, boolean[] inferredReturnTypeOut) {
	ReferenceBinding genericType = ((ParameterizedTypeBinding) type).genericType();
	ReferenceBinding enclosingType = type.enclosingType();
	ParameterizedTypeBinding allocationType = scope.environment().createParameterizedType(genericType, genericType.typeVariables(), enclosingType);
	
	// Given the allocation type and the arguments to the constructor, see if we can infer the constructor of the elided parameterized type.
	MethodBinding factory = scope.getStaticFactory(allocationType, enclosingType, argumentTypes, site);
	if (factory instanceof ParameterizedGenericMethodBinding && factory.isValidBinding()) {
		ParameterizedGenericMethodBinding genericFactory = (ParameterizedGenericMethodBinding) factory;
		inferredReturnTypeOut[0] = genericFactory.inferredReturnType;
		SyntheticFactoryMethodBinding sfmb = (SyntheticFactoryMethodBinding) factory.original();
		TypeVariableBinding[] constructorTypeVariables = sfmb.getConstructor().typeVariables();
		TypeBinding [] constructorTypeArguments = constructorTypeVariables != null ? new TypeBinding[constructorTypeVariables.length] : Binding.NO_TYPES;
		if (constructorTypeArguments.length > 0)
			System.arraycopy(((ParameterizedGenericMethodBinding)factory).typeArguments, sfmb.typeVariables().length - constructorTypeArguments.length , 
												constructorTypeArguments, 0, constructorTypeArguments.length);
		if (allocationType.isInterface()) {
			ParameterizedTypeBinding parameterizedType = (ParameterizedTypeBinding) factory.returnType;
			return new ParameterizedMethodBinding(parameterizedType, sfmb.getConstructor());
		}
		return sfmb.applyTypeArgumentsOnConstructor(((ParameterizedTypeBinding)factory.returnType).arguments, constructorTypeArguments, genericFactory.inferredWithUncheckedConversion, site.invocationTargetType());
	}
	return null;
}
public TypeBinding[] inferElidedTypes(final Scope scope) {
	return inferElidedTypes((ParameterizedTypeBinding) this.resolvedType, scope);
}
public TypeBinding[] inferElidedTypes(ParameterizedTypeBinding parameterizedType, final Scope scope) {
	
	ReferenceBinding genericType = parameterizedType.genericType();
	ReferenceBinding enclosingType = parameterizedType.enclosingType();
	ParameterizedTypeBinding allocationType = scope.environment().createParameterizedType(genericType, genericType.typeVariables(), enclosingType);
	
	/* Given the allocation type and the arguments to the constructor, see if we can synthesize a generic static factory
	   method that would, given the argument types and the invocation site, manufacture a parameterized object of type allocationType.
	   If we are successful then by design and construction, the parameterization of the return type of the factory method is identical
	   to the types elided in the <>.
	*/
	MethodBinding factory = scope.getStaticFactory(allocationType, enclosingType, this.argumentTypes, this);
	if (factory instanceof ParameterizedGenericMethodBinding && factory.isValidBinding()) {
		ParameterizedGenericMethodBinding genericFactory = (ParameterizedGenericMethodBinding) factory;
		this.inferredReturnType = genericFactory.inferredReturnType;
		return ((ParameterizedTypeBinding)factory.returnType).arguments;
	}
	return null;
}

public void checkTypeArgumentRedundancy(ParameterizedTypeBinding allocationType, final BlockScope scope) {
	if ((scope.problemReporter().computeSeverity(IProblem.RedundantSpecificationOfTypeArguments) == ProblemSeverities.Ignore) || scope.compilerOptions().sourceLevel < ClassFileConstants.JDK1_7) return;
	if (allocationType.arguments == null) return;  // raw binding
	if (this.genericTypeArguments != null) return; // diamond can't occur with explicit type args for constructor
	if (this.type == null) return;
	if (this.argumentTypes == Binding.NO_PARAMETERS && this.typeExpected instanceof ParameterizedTypeBinding) {
		ParameterizedTypeBinding expected = (ParameterizedTypeBinding) this.typeExpected;
		if (expected.arguments != null && allocationType.arguments.length == expected.arguments.length) {
			// check the case when no ctor takes no params and inference uses the expected type directly
			// eg. X<String> x = new X<String>()
			int i;
			for (i = 0; i < allocationType.arguments.length; i++) {
				if (TypeBinding.notEquals(allocationType.arguments[i], expected.arguments[i]))
					break;
			}
			if (i == allocationType.arguments.length) {
				scope.problemReporter().redundantSpecificationOfTypeArguments(this.type, allocationType.arguments);
				return;
			}	
		}
	}
	TypeBinding [] inferredTypes;
	int previousBits = this.type.bits;
	try {
		// checking for redundant type parameters must fake a diamond, 
		// so we infer the same results as we would get with a diamond in source code:
		this.type.bits |= IsDiamond;
		inferredTypes = inferElidedTypes(allocationType, scope);
	} finally {
		// reset effects of inference
		this.type.bits = previousBits;
	}
	if (inferredTypes == null) {
		return;
	}
	for (int i = 0; i < inferredTypes.length; i++) {
		if (TypeBinding.notEquals(inferredTypes[i], allocationType.arguments[i]))
			return;
	}
	scope.problemReporter().redundantSpecificationOfTypeArguments(this.type, allocationType.arguments);
}

@Override
public void setActualReceiverType(ReferenceBinding receiverType) {
	// ignored
}

@Override
public void setDepth(int i) {
	// ignored
}

@Override
public void setFieldIndex(int i) {
	// ignored
}

@Override
public void traverse(ASTVisitor visitor, BlockScope scope) {
	if (visitor.visit(this, scope)) {
		if (this.typeArguments != null) {
			for (int i = 0, typeArgumentsLength = this.typeArguments.length; i < typeArgumentsLength; i++) {
				this.typeArguments[i].traverse(visitor, scope);
			}
		}
		if (this.type != null) { // enum constant scenario
			this.type.traverse(visitor, scope);
		}
		if (this.arguments != null) {
			for (int i = 0, argumentsLength = this.arguments.length; i < argumentsLength; i++)
				this.arguments[i].traverse(visitor, scope);
		}
	}
	visitor.endVisit(this, scope);
}
/**
 * @see org.eclipse.jdt.internal.compiler.ast.Expression#setExpectedType(org.eclipse.jdt.internal.compiler.lookup.TypeBinding)
 */
@Override
public void setExpectedType(TypeBinding expectedType) {
	this.typeExpected = expectedType;
}

@Override
public void setExpressionContext(ExpressionContext context) {
	this.expressionContext = context;
}

@Override
public boolean isPolyExpression() {
	return isPolyExpression(this.binding);
}
@Override
public boolean isPolyExpression(MethodBinding method) {
	return (this.expressionContext == ASSIGNMENT_CONTEXT || this.expressionContext == INVOCATION_CONTEXT) &&
			this.type != null && (this.type.bits & ASTNode.IsDiamond) != 0;
}

/**
 * @see org.eclipse.jdt.internal.compiler.lookup.InvocationSite#invocationTargetType()
 */
@Override
public TypeBinding invocationTargetType() {
	return this.typeExpected;
}

@Override
public boolean statementExpression() {
	return ((this.bits & ASTNode.ParenthesizedMASK) == 0);
}

//-- interface Invocation: --
@Override
public MethodBinding binding() {
	return this.binding;
}
@Override
public Expression[] arguments() {
	return this.arguments;
}

@Override
public void registerInferenceContext(ParameterizedGenericMethodBinding method, InferenceContext18 infCtx18) {
	if (this.inferenceContexts == null)
		this.inferenceContexts = new SimpleLookupTable();
	this.inferenceContexts.put(method, infCtx18);
}

@Override
public void registerResult(TypeBinding targetType, MethodBinding method) {
	if (method != null && method.isConstructor()) { // ignore the factory.
		if (this.solutionsPerTargetType == null)
			this.solutionsPerTargetType = new HashMap<>();
		this.solutionsPerTargetType.put(targetType, method);
	}
}

@Override
public InferenceContext18 getInferenceContext(ParameterizedMethodBinding method) {
	if (this.inferenceContexts == null)
		return null;
	return (InferenceContext18) this.inferenceContexts.get(method);
}

@Override
public void cleanUpInferenceContexts() {
	if (this.inferenceContexts == null)
		return;
	for (Object value : this.inferenceContexts.valueTable)
		if (value != null)
			((InferenceContext18) value).cleanUp();
	this.inferenceContexts = null;
	this.outerInferenceContext = null;
	this.solutionsPerTargetType = null;
}

//-- interface InvocationSite: --
@Override
public ExpressionContext getExpressionContext() {
	return this.expressionContext;
}
@Override
public InferenceContext18 freshInferenceContext(Scope scope) {
	return new InferenceContext18(scope, this.arguments, this, this.outerInferenceContext);
}
}<|MERGE_RESOLUTION|>--- conflicted
+++ resolved
@@ -1,25 +1,16 @@
 /*******************************************************************************
  * Copyright (c) 2000, 2018 IBM Corporation and others.
-<<<<<<< HEAD
  * All rights reserved. This program and the accompanying materials
- * are made available under the terms of the Eclipse Public License v1.0
+ * are made available under the terms of the Eclipse Public License 2.0
  * which accompanies this distribution, and is available at
- * http://www.eclipse.org/legal/epl-v10.html
+ * https://www.eclipse.org/legal/epl-2.0/
+ *
+ * SPDX-License-Identifier: EPL-2.0
  *
  * This is an implementation of an early-draft specification developed under the Java
  * Community Process (JCP) and is made available for testing and evaluation purposes
  * only. The code is not compatible with any specification of the JCP.
  *
-=======
- *
- * This program and the accompanying materials
- * are made available under the terms of the Eclipse Public License 2.0
- * which accompanies this distribution, and is available at
- * https://www.eclipse.org/legal/epl-2.0/
- *
- * SPDX-License-Identifier: EPL-2.0
- * 
->>>>>>> 449e1c59
  * Contributors:
  *     IBM Corporation - initial API and implementation
  *     Stephan Herrmann - Contributions for
