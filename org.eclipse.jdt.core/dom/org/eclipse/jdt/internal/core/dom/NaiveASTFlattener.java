--- conflicted
+++ resolved
@@ -1142,14 +1142,11 @@
 		return false;
 	}
 
-<<<<<<< HEAD
-	@Override
-=======
+	@Override
 	/*
 	 * @see ASTVisitor#visit(ModuleModifier)
 	 * @since 3.14
 	 */
->>>>>>> a286dada
 	public boolean visit(ModuleModifier node) {
 		this.buffer.append(node.getKeyword().toString());
 		return false;
