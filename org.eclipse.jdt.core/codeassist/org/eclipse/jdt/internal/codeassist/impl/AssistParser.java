--- conflicted
+++ resolved
@@ -402,15 +402,9 @@
 			blockIndex = j+1; // shift the index to the new block
 		}
 
-<<<<<<< HEAD
-		if (node instanceof TypePattern){
-			TypePattern pattern = (TypePattern) node;
-			LocalDeclaration local = pattern.getPatternVariable();
-=======
 		InstanceOfExpression pattern = (InstanceOfExpression) node;
 		LocalDeclaration local = pattern.elementVariable;
 		if (local != null)
->>>>>>> 3d3ada1e
 			element = element.add(local, 0);
 		continue;
 	}
