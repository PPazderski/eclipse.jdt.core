--- conflicted
+++ resolved
@@ -13083,10 +13083,9 @@
 	     "option --release is supported only when run with JDK 9 or above\n",
 	     true);
 }
-<<<<<<< HEAD
 
 public void testBug531579() throws Exception {
-	if (!isJRE9) return;
+	if (!isJRE9Plus) return;
 	// these types replace inaccessible types from JRE/javax.xml.bind: 
 	runConformTest(new String[] {
 			"src/javax/xml/bind/JAXBContext.java",
@@ -13135,6 +13134,4 @@
 		"",
 		false);
 }
-=======
->>>>>>> a286dada
 }