/*******************************************************************************
 * Copyright (c) 2021, 2024 IBM Corporation and others.
 * All rights reserved. This program and the accompanying materials
 * are made available under the terms of the Eclipse Public License v1.0
 * which accompanies this distribution, and is available at
 * https://www.eclipse.org/legal/epl-2.0/
 *
 * SPDX-License-Identifier: EPL-2.0
 *
 * This is an implementation of an early-draft specification developed under the Java
 * Community Process (JCP) and is made available for testing and evaluation purposes
 * only. The code is not compatible with any specification of the JCP.
 *
 * Contributors:
 *     IBM Corporation - initial API and implementation
 *******************************************************************************/
package org.eclipse.jdt.core.tests.compiler.regression;

import java.io.File;
import java.io.IOException;
import java.util.Map;

import org.eclipse.jdt.core.ToolFactory;
import org.eclipse.jdt.core.tests.util.Util;
import org.eclipse.jdt.core.util.ClassFileBytesDisassembler;
import org.eclipse.jdt.core.util.ClassFormatException;
import org.eclipse.jdt.internal.compiler.classfmt.ClassFileConstants;
import org.eclipse.jdt.internal.compiler.impl.CompilerOptions;

import junit.framework.Test;

public class SwitchPatternTest extends AbstractRegressionTest9 {

	static {
//		TESTS_NUMBERS = new int [] { 40 };
//		TESTS_RANGE = new int[] { 1, -1 };
<<<<<<< HEAD
//		TESTS_NAMES = new String[] { "testBug575053_002"};
=======
//		TESTS_NAMES = new String[] { "testBug575571_1"};
>>>>>>> 8398f6c1
	}

	private static String previewLevel = "21";

	public static Class<?> testClass() {
		return SwitchPatternTest.class;
	}
	public static Test suite() {
		return buildMinimalComplianceTestSuite(testClass(), F_21);
	}
	public SwitchPatternTest(String testName){
		super(testName);
	}

	// Enables the tests to run individually
	protected Map<String, String> getCompilerOptions() {
		Map<String, String> defaultOptions = super.getCompilerOptions();
		defaultOptions.put(CompilerOptions.OPTION_Compliance, CompilerOptions.VERSION_21);
		defaultOptions.put(CompilerOptions.OPTION_Source, CompilerOptions.VERSION_21);
		defaultOptions.put(CompilerOptions.OPTION_TargetPlatform, CompilerOptions.VERSION_21);
		defaultOptions.put(CompilerOptions.OPTION_EnablePreviews, CompilerOptions.DISABLED);
		defaultOptions.put(CompilerOptions.OPTION_ReportPreviewFeatures, CompilerOptions.IGNORE);
		defaultOptions.put(CompilerOptions.OPTION_Store_Annotations, CompilerOptions.ENABLED);
		return defaultOptions;
	}

	@Override
	protected void runConformTest(String[] testFiles, String expectedOutput) {
		runConformTest(testFiles, expectedOutput, "", getCompilerOptions());
	}
	@Override
	protected void runConformTest(String[] testFiles, String expectedOutput, Map<String, String> customOptions) {
		runConformTest(testFiles, expectedOutput, "", customOptions);
	}
	protected void runConformTest(String[] testFiles, String expectedOutput, String errorOutput) {
		runConformTest(testFiles, expectedOutput, errorOutput, getCompilerOptions());
	}
	protected void runConformTest(String[] testFiles, String expectedOutput, String expectedErrorOutput, Map<String, String> customOptions) {
		Runner runner = new Runner();
		runner.testFiles = testFiles;
		runner.expectedOutputString = expectedOutput;
		runner.expectedErrorString = expectedErrorOutput;
		runner.vmArguments = new String[] {"--enable-preview"};
		runner.customOptions = customOptions;
		runner.runConformTest();
	}
	@Override
	protected void runNegativeTest(String[] testFiles, String expectedCompilerLog) {
		runNegativeTest(testFiles, expectedCompilerLog, "");
	}
	protected void runNegativeTest(String[] testFiles, String expectedCompilerLog, String javacLog) {
		Runner runner = new Runner();
		runner.testFiles = testFiles;
		runner.expectedCompilerLog = expectedCompilerLog;
		runner.expectedJavacOutputString = expectedCompilerLog;
		runner.vmArguments = null;
		runner.customOptions = getCompilerOptions();
		runner.runNegativeTest();
		runNegativeTest(testFiles, expectedCompilerLog, JavacTestOptions.forReleaseWithPreview(SwitchPatternTest.previewLevel));
	}
	protected void runWarningTest(String[] testFiles, String expectedCompilerLog) {
		runWarningTest(testFiles, expectedCompilerLog, null);
	}
	protected void runWarningTest(String[] testFiles, String expectedCompilerLog, Map<String, String> customOptions) {
		runWarningTest(testFiles, expectedCompilerLog, customOptions, null);
	}
	protected void runWarningTest(String[] testFiles, String expectedCompilerLog,
			Map<String, String> customOptions, String javacAdditionalTestOptions) {

		Runner runner = new Runner();
		runner.testFiles = testFiles;
		runner.expectedCompilerLog = expectedCompilerLog;
		runner.customOptions = customOptions;
		runner.vmArguments = new String[] {};
		runner.runWarningTest();
	}

	private static void verifyClassFile(String expectedOutput, String classFileName, int mode)
			throws IOException, ClassFormatException {
		File f = new File(OUTPUT_DIR + File.separator + classFileName);
		byte[] classFileBytes = org.eclipse.jdt.internal.compiler.util.Util.getFileByteContent(f);
		ClassFileBytesDisassembler disassembler = ToolFactory.createDefaultClassFileBytesDisassembler();
		String result = disassembler.disassemble(classFileBytes, "\n", mode);
		int index = result.indexOf(expectedOutput);
		if (index == -1 || expectedOutput.length() == 0) {
			System.out.println(Util.displayString(result, 3));
			System.out.println("...");
		}
		if (index == -1) {
			assertEquals("Wrong contents", expectedOutput, result);
		}
	}
	public void testIssue57_001() {
		runConformTest(
			new String[] {
				"X.java",
				"public class X {\n"+
				" private static void foo(Object o) {\n"+
				"   switch (o) {\n"+
				"     case Integer i     -> System.out.println(\"String:\");\n"+
				"     case String s     -> System.out.println(\"String: Hello World!\");\n"+
				"     default       -> System.out.println(\"Object\");\n"+
				"   }\n"+
				" }\n"+
				" public static void main(String[] args) {\n"+
				"   foo(\"Hello World\");\n"+
				" }\n"+
				"}",
			},
			"String: Hello World!");
	}
	public void testIssue57_002() {
		runConformTest(
			new String[] {
				"X.java",
				"public class X {\n"+
				" private static void foo(Object o) {\n"+
				"   switch (o) {\n"+
				"     case Integer i when i > 10    -> System.out.println(\"Integer: greater than 10\");\n"+
				"     case String  s   -> System.out.println(\"String: Hello World!\");\n"+
				"     default       -> System.out.println(\"Object\");\n"+
				"   }\n"+
				" }\n"+
				" public static void main(String[] args) {\n"+
				"   foo(12);\n"+
				" }\n"+
				"}",
			},
			"Integer: greater than 10");
	}
	public void testBug573516_002() {
		runNegativeTest(
			new String[] {
				"X.java",
				"public class X {\n"+
				" private static void foo(Object o) {\n"+
				"   switch (o) {\n"+
				"     case String s     -> System.out.println(\"String:\");\n"+
				"     default       -> System.out.println(\"Object\");\n"+
				"   }\n"+
				" }\n"+
				" public static void main(String[] args) {\n"+
				"   foo(\"Hello World\");\n"+
				"   Zork();\n"+
				" }\n"+
				"}",
			},
			"----------\n" +
			"1. ERROR in X.java (at line 10)\n" +
			"	Zork();\n" +
			"	^^^^\n" +
			"The method Zork() is undefined for the type X\n" +
			"----------\n");
	}
	public void testBug573516_003() {
		runNegativeTest(
			new String[] {
				"X.java",
				"public class X {\n"+
				" private static void foo(Object o) {\n"+
				"   switch (o) {\n"+
				"     case String s  : System.out.println(\"String:\"); break;\n"+
				"     case Integer i  : System.out.println(\"Integer:\");break;\n"+
				"     default       : System.out.println(\"Object\");break;\n"+
				"   }\n"+
				" }\n"+
				" public static void main(String[] args) {\n"+
				"   foo(\"Hello World\");\n"+
				"   Zork();\n"+
				" }\n"+
				"}",
			},
			"----------\n" +
			"1. ERROR in X.java (at line 11)\n" +
			"	Zork();\n" +
			"	^^^^\n" +
			"The method Zork() is undefined for the type X\n" +
			"----------\n");
	}
	public void testBug573516_004() {
		runNegativeTest(
			new String[] {
				"X.java",
				"public class X {\n"+
				" private static void foo(Object o) {\n"+
				"   switch (o) {\n"+
				"     case Integer t when t > 0 -> System.out.println(\"Integer && t > 0\");\n"+
				"     default       -> System.out.println(\"Object\");\n"+
				"   }\n"+
				" }\n"+
				" public static void main(String[] args) {\n"+
				"   foo(\"Hello World\");\n"+
				"   Zork();\n"+
				" }\n"+
				"}",
			},
			"----------\n" +
			"1. ERROR in X.java (at line 10)\n" +
			"	Zork();\n" +
			"	^^^^\n" +
			"The method Zork() is undefined for the type X\n" +
			"----------\n");
	}
	public void testBug573516_005() {
		runNegativeTest(
			new String[] {
				"X.java",
				"public class X {\n"+
				" private static void foo(Object o) {\n"+
				"   switch (o) {\n"+
				"     case Integer t, String s, X x : System.out.println(\"Integer, String or X\");\n"+
				"     default : System.out.println(\"Object\");\n"+
				"   }\n"+
				" }\n"+
				" public static void main(String[] args) {\n"+
				"   foo(\"Hello World\");\n"+
				"   Zork();\n"+
				" }\n"+
				"}\n"+
				"class Y {}",
			},
			"----------\n" +
			"1. ERROR in X.java (at line 4)\n" +
			"	case Integer t, String s, X x : System.out.println(\"Integer, String or X\");\n" +
			"	     ^^^^^^^^^\n" +
			"Cannot mix pattern with other case labels\n" +
			"----------\n" +
			"2. ERROR in X.java (at line 10)\n" +
			"	Zork();\n" +
			"	^^^^\n" +
			"The method Zork() is undefined for the type X\n" +
			"----------\n");
	}
	public void testBug573516_006() {
		runNegativeTest(
			new String[] {
				"X.java",
				"public class X {\n"+
				" private static void foo(Object o) {\n"+
				"   switch (o) {\n"+
				"     case Integer t, String s when s.length > 0, X x when x.hashCode() > 10 : System.out.println(\"Integer, String or X\");\n"+
				"     default : System.out.println(\"Object\");\n"+
				"   }\n"+
				" }\n"+
				" public static void main(String[] args) {\n"+
				"   foo(\"Hello World\");\n"+
				"   Zork();\n"+
				" }\n"+
				"}\n"+
				"class Y {}",
			},
			"----------\n" +
			"1. ERROR in X.java (at line 4)\n" +
			"	case Integer t, String s when s.length > 0, X x when x.hashCode() > 10 : System.out.println(\"Integer, String or X\");\n" +
			"	     ^^^^^^^^^\n"
			+ "Cannot mix pattern with other case labels\n" +
			"----------\n" +
			"2. ERROR in X.java (at line 4)\n" +
			"	case Integer t, String s when s.length > 0, X x when x.hashCode() > 10 : System.out.println(\"Integer, String or X\");\n" +
			"	                                ^^^^^^\n" +
			"length cannot be resolved or is not a field\n" +
			"----------\n" +
			"3. ERROR in X.java (at line 10)\n" +
			"	Zork();\n" +
			"	^^^^\n" +
			"The method Zork() is undefined for the type X\n" +
			"----------\n");
	}
	public void testBug573516_007() {
		runNegativeTest(
			new String[] {
				"X.java",
				"public class X {\n"+
				" private static void foo(Object o) {\n"+
				"   switch (o) {\n"+
				"     case Integer t, String : System.out.println(\"Error should be flagged for String\");\n"+
				"     default : System.out.println(\"Object\");\n"+
				"   }\n"+
				" }\n"+
				" public static void main(String[] args) {\n"+
				"   foo(\"Hello World\");\n"+
				"   Zork();\n"+
				" }\n"+
				"}\n"+
				"class Y {}",
			},
			"----------\n" +
			"1. ERROR in X.java (at line 4)\n" +
			"	case Integer t, String : System.out.println(\"Error should be flagged for String\");\n" +
			"	     ^^^^^^^^^\n" +
			"Cannot mix pattern with other case labels\n" +
			"----------\n" +
			"2. ERROR in X.java (at line 4)\n" +
			"	case Integer t, String : System.out.println(\"Error should be flagged for String\");\n" +
			"	                ^^^^^^\n" +
			"String cannot be resolved to a variable\n" +
			"----------\n" +
			"3. ERROR in X.java (at line 10)\n" +
			"	Zork();\n" +
			"	^^^^\n" +
			"The method Zork() is undefined for the type X\n" +
			"----------\n");
	}
	public void testBug573516_008() {
		runNegativeTest(
			new String[] {
				"X.java",
				"public class X {\n"+
				" private static void foo(Object o) {\n"+
				"   switch (o.hashCode()) {\n"+
				"     case Integer t, String : System.out.println(\"Error should be flagged for Integer and String\");\n"+
				"     default : System.out.println(\"Object\");\n"+
				"   }\n"+
				" }\n"+
				" public static void main(String[] args) {\n"+
				"   foo(\"Hello World\");\n"+
				"   Zork();\n"+
				" }\n"+
				"}\n"+
				"class Y {}",
			},
			"----------\n" +
			"1. ERROR in X.java (at line 4)\n" +
			"	case Integer t, String : System.out.println(\"Error should be flagged for Integer and String\");\n" +
			"	     ^^^^^^^^^\n" +
			"Cannot mix pattern with other case labels\n" +
			"----------\n" +
			"2. ERROR in X.java (at line 4)\n" +
			"	case Integer t, String : System.out.println(\"Error should be flagged for Integer and String\");\n" +
			"	     ^^^^^^^^^\n" +
			"Type mismatch: cannot convert from int to Integer\n" +
			"----------\n" +
			"3. ERROR in X.java (at line 4)\n" +
			"	case Integer t, String : System.out.println(\"Error should be flagged for Integer and String\");\n" +
			"	                ^^^^^^\n" +
			"String cannot be resolved to a variable\n" +
			"----------\n" +
			"4. ERROR in X.java (at line 10)\n" +
			"	Zork();\n" +
			"	^^^^\n" +
			"The method Zork() is undefined for the type X\n" +
			"----------\n");
	}
	public void testBug573516_009() {
		runNegativeTest(
			new String[] {
				"X.java",
				"public class X {\n"+
				" private static void foo(Object o) {\n"+
				"   switch (o.hashCode()) {\n"+
				"     case null, default : System.out.println(\"Default\");\n"+
				"     default : System.out.println(\"Object\");\n"+
				"   }\n"+
				" }\n"+
				" public static void main(String[] args) {\n"+
				"   foo(\"Hello World\");\n"+
				"   Zork();\n"+
				" }\n"+
				"}\n"+
				"class Y {}",
			},
			"----------\n" +
			"1. ERROR in X.java (at line 4)\n" +
			"	case null, default : System.out.println(\"Default\");\n" +
			"	     ^^^^\n" +
			"Type mismatch: cannot convert from null to int\n" +
			"----------\n" +
			"2. ERROR in X.java (at line 5)\n" +
			"	default : System.out.println(\"Object\");\n" +
			"	^^^^^^^\n" +
			"The default case is already defined\n" +
			"----------\n" +
			"3. ERROR in X.java (at line 10)\n" +
			"	Zork();\n" +
			"	^^^^\n" +
			"The method Zork() is undefined for the type X\n" +
			"----------\n");
	}
	public void testBug573516_010() {
		runNegativeTest(
			new String[] {
				"X.java",
				"public class X {\n"+
				" private static void foo(Object o) {\n"+
				"   switch (o.hashCode()) {\n"+
				"     case String s, default : System.out.println(\"Error should be flagged for String and default\");\n"+
				"     default : System.out.println(\"Object\");\n"+
				"   }\n"+
				" }\n"+
				" public static void main(String[] args) {\n"+
				"   foo(\"Hello World\");\n"+
				"   Zork();\n"+
				" }\n"+
				"}\n"+
				"class Y {}",
			},
			"----------\n" +
			"1. ERROR in X.java (at line 4)\n" +
			"	case String s, default : System.out.println(\"Error should be flagged for String and default\");\n" +
			"	     ^^^^^^^^\n" +
			"Cannot mix pattern with other case labels\n" +
			"----------\n" +
			"2. ERROR in X.java (at line 4)\n" +
			"	case String s, default : System.out.println(\"Error should be flagged for String and default\");\n" +
			"	     ^^^^^^^^\n" +
			"Type mismatch: cannot convert from int to String\n" +
			"----------\n" +
			"3. ERROR in X.java (at line 10)\n" +
			"	Zork();\n" +
			"	^^^^\n" +
			"The method Zork() is undefined for the type X\n" +
			"----------\n");
	}
	public void testBug573516_011() {
		runNegativeTest(
			new String[] {
				"X.java",
				"public class X {\n"+
				" private static void foo(Object o) {\n"+
				"   switch (o.hashCode()) {\n"+
				"     case var s : System.out.println(\"Error should be ANY_PATTERN\");\n"+
				"     default : System.out.println(\"Object\");\n"+
				"   }\n"+
				" }\n"+
				" public static void main(String[] args) {\n"+
				"   foo(\"Hello World\");\n"+
				"   Zork();\n"+
				" }\n"+
				"}\n"+
				"class Y {}",
			},
			"----------\n" +
			"1. ERROR in X.java (at line 4)\n" +
			"	case var s : System.out.println(\"Error should be ANY_PATTERN\");\n" +
			"	     ^^^\n" +
			"'var' is not allowed here\n" +
			"----------\n" +
			"2. ERROR in X.java (at line 10)\n" +
			"	Zork();\n" +
			"	^^^^\n" +
			"The method Zork() is undefined for the type X\n" +
			"----------\n");
	}
	public void testBug574228_001() {
		runNegativeTest(
			new String[] {
				"X.java",
				"public class X {\n"+
				" private static void foo(Object o) {\n"+
				"   switch (o) {\n"+
				"     case 1: System.out.println(\"Integer\"); break;\n"+
				"     default : System.out.println(\"Object\");\n"+
				"   }\n"+
				" }\n"+
				"   public static void main(String[] args) {\n"+
				"   foo(\"Hello World\");\n"+
				"     Zork();\n"+
				" }\n"+
				"}",
			},
			"----------\n" +
			"1. ERROR in X.java (at line 4)\n" +
			"	case 1: System.out.println(\"Integer\"); break;\n" +
			"	     ^\n" +
			"Type mismatch: cannot convert from int to Object\n" +
			"----------\n" +
			"2. ERROR in X.java (at line 10)\n" +
			"	Zork();\n" +
			"	^^^^\n" +
			"The method Zork() is undefined for the type X\n" +
			"----------\n");
	}

	public void testBug573936_01() {
		this.runNegativeTest(
				new String[] {
					"X.java",
					"public class X {\n"+
					" private static void foo(Object o) {\n"+
					"   switch (o) {\n"+
					"     case Integer I: \n"+
					"       System.out.println(\"Integer\"); \n"+
					"       System.out.println(I); \n"+
					"     case String s when s.length()>1: \n"+
					"       System.out.println(\"String s && s.length()>1\"); \n"+
					"       System.out.println(s); \n"+
					"       break;// error no fallthrough allowed in pattern\n"+
					"     case X x:\n"+
					"       System.out.println(\"X\"); \n"+
					"       System.out.println(x);\n"+
					"       break;\n"+
					"     default : System.out.println(\"Object\"); \n"+
					"   }\n"+
					" }   \n"+
					"   public static void main(String[] args) {\n"+
					"   foo(\"Hello World!\");\n"+
					"     foo(\"H\");\n"+
					"   foo(bar());\n"+
					" }\n"+
					"   public static Object bar() { return new Object();}\n"+
					"}",
				},
				"----------\n" +
				"1. ERROR in X.java (at line 7)\n" +
				"	case String s when s.length()>1: \n" +
				"	^^^^^^^^^^^^^^^^^^^^^^^^^^^^^^^\n" +
				"Illegal fall-through to a pattern\n" +
				"----------\n");
	}
	public void testBug573939_01() {
		runNegativeTest(
				new String[] {
					"X.java",
					"public class X {\n"+
					" private static void foo(Object o) {\n"+
					"   switch (o) {\n"+
					"     case Integer s : System.out.println(\"Integer\");\n"+
					"     case String s1: System.out.println(\"String \");\n"+
					"     default : System.out.println(\"Object\");\n"+
					"   }\n"+
					" }\n"+
					" public static void main(String[] args) {\n"+
					"   foo(\"Hello World\");\n"+
					"   Zork();\n"+
					" }\n"+
					"}\n"+
					"class Y {}",
				},
				"----------\n" +
				"1. ERROR in X.java (at line 5)\n" +
				"	case String s1: System.out.println(\"String \");\n" +
				"	^^^^^^^^^^^^^^\n" +
				"Illegal fall-through to a pattern\n" +
				"----------\n" +
				"2. ERROR in X.java (at line 11)\n" +
				"	Zork();\n" +
				"	^^^^\n" +
				"The method Zork() is undefined for the type X\n" +
				"----------\n");
	}
	public void testBug573939_02() {
		this.runConformTest(
				new String[] {
					"X.java",
					"public class X {\n"+
					" private static void foo(Object o) {\n"+
					"   switch (o) {\n"+
					"     case Integer I: System.out.println(\"Integer\"); break;\n"+
					"     case String s when s.length()>1: System.out.println(\"String > 1\"); break;\n"+
					"     case String s1: System.out.println(\"String\"); break;\n"+
					"     case X x: System.out.println(\"X\"); break;\n"+
					"     default : System.out.println(\"Object\");\n"+
					"   }\n"+
					" }\n"+
					"   public static void main(String[] args) {\n"+
					"   foo(\"Hello World!\");\n"+
					"   foo(\"H\");\n"+
					"   foo(bar());\n"+
					" }\n"+
					"   public static Object bar() { return new Object();}\n"+
					"}",
				},
				"String > 1\n" +
				"String\n" +
				"Object");
	}
	public void testBug573939_03() {
		this.runConformTest(
				new String[] {
					"X.java",
					"public class X {\n"+
					" private static void foo(Object o) {\n"+
					"   switch (o) {\n"+
					"     case Integer I: \n"+
					"       System.out.println(\"Integer\"); \n"+
					"       System.out.println(I); \n"+
					"       break; \n"+
					"     case String s when s.length()>1: \n"+
					"       System.out.println(\"String s when s.length()>1\"); \n"+
					"       System.out.println(s); \n"+
					"       break;\n"+
					"     case String s1: \n"+
					"       System.out.println(\"String\"); \n"+
					"       System.out.println(s1);\n"+
					"       break; \n"+
					"     case X x:\n"+
					"       System.out.println(\"X\"); \n"+
					"       System.out.println(x);\n"+
					"       break;\n"+
					"     default : System.out.println(\"Object\"); \n"+
					"   }\n"+
					" }   \n"+
					"   public static void main(String[] args) {\n"+
					"   foo(\"Hello World!\");\n"+
					"     foo(\"H\");\n"+
					"   foo(bar());\n"+
					" }\n"+
					"   public static Object bar() { return new Object();}\n"+
					"}",
				},
				"String s when s.length()>1\n" +
				"Hello World!\n" +
				"String\n" +
				"H\n" +
				"Object");
	}
	public void testBug573939_03b() {
		this.runConformTest(
				new String[] {
					"X.java",
					"public class X {\n"+
					" private static void foo(Object o) {\n"+
					"   switch (o) {\n"+
					"     case Integer I: \n"+
					"       System.out.println(\"Integer\"); \n"+
					"       System.out.println(I); \n"+
					"       break; \n"+
					"     case String s when s.length()>1: \n"+
					"       System.out.println(\"String s when s.length()>1\"); \n"+
					"       System.out.println(s); \n"+
					"       break;\n"+
					"     case String s: \n"+
					"       System.out.println(\"String\"); \n"+
					"       System.out.println(s);\n"+
					"       break; \n"+
					"     case X x:\n"+
					"       System.out.println(\"X\"); \n"+
					"       System.out.println(x);\n"+
					"       break;\n"+
					"     default : System.out.println(\"Object\"); \n"+
					"   }\n"+
					" }   \n"+
					"   public static void main(String[] args) {\n"+
					"   foo(\"Hello World!\");\n"+
					"     foo(\"H\");\n"+
					"   foo(bar());\n"+
					" }\n"+
					"   public static Object bar() { return new Object();}\n"+
					"}",
				},
				"String s when s.length()>1\n" +
				"Hello World!\n" +
				"String\n" +
				"H\n" +
				"Object");
	}
	public void test045() {
		this.runNegativeTest(
			new String[] {
				"X.java",
				"public abstract class X {\n" +
				"  public static void main(String[] args) {\n" +
				"    switch (args.length) {\n" +
				"      case 1:\n" +
				"        final int j = 1;\n" +
				"      case 2:\n" +
				"        switch (5) {\n" +
				"          case j:\n" +
				"        }\n" +
				"    }\n" +
				"  }\n" +
				"}\n",
			},
			"----------\n" +
			"1. ERROR in X.java (at line 8)\n" +
			"	case j:\n" +
			"	     ^\n" +
			"The local variable j may not have been initialized\n" +
			"----------\n");
	}
	public void testBug574525_01() {
		this.runConformTest(
				new String[] {
					"X.java",
					"public class X {\n"+
					" private static void foo(Object o) {\n"+
					"   switch (o) {\n"+
					"     case Integer I: \n"+
					"       System.out.println(\"Integer\"); \n"+
					"       System.out.println(I); \n"+
					"       break; \n"+
					"     case null:\n"+
					"       System.out.println(\"NULL\"); \n"+
					"       break;\n"+
					"     default : System.out.println(\"Object\"); \n"+
					"   }\n"+
					" }   \n"+
					"   public static void main(String[] args) {\n"+
					"     foo(null);\n"+
					" }\n"+
					"}",
				},
				"NULL");
	}
	public void testBug574525_02() {
		this.runConformTest(
				new String[] {
					"X.java",
					"public class X {\n"+
					" private static void foo(Object o) {\n"+
					"   switch (o) {\n"+
					"     case Integer I: \n"+
					"       System.out.println(\"Integer\"); \n"+
					"       System.out.println(I); \n"+
					"       break; \n"+
					"     case String s when s.length()>1: \n"+
					"       System.out.println(\"String s when s.length()>1\"); \n"+
					"       System.out.println(s); \n"+
					"       break;\n"+
					"     case String s1: \n"+
					"       System.out.println(\"String\"); \n"+
					"       System.out.println(s1);\n"+
					"       break; \n"+
					"     case X x:\n"+
					"       System.out.println(\"X\"); \n"+
					"       System.out.println(x);\n"+
					"       break;\n"+
					"     case null:\n"+
					"       System.out.println(\"NULL\"); \n"+
					"       break;\n"+
					"     default : System.out.println(\"Object\"); \n"+
					"   }\n"+
					" }   \n"+
					"   public static void main(String[] args) {\n"+
					"   foo(\"Hello World!\");\n"+
					"   foo(null);\n"+
					"   foo(bar());\n"+
					" }\n"+
					"   public static Object bar() { return new Object();}\n"+
					"}",
				},
				"String s when s.length()>1\n" +
				"Hello World!\n" +
				"NULL\n" +
				"Object");
	}
	public void testBug574525_03() {
		this.runConformTest(
				new String[] {
					"X.java",
					"public class X {\n"+
					" private static void foo(Integer o) {\n"+
					"   switch (o) {\n"+
					"     case 10: \n"+
					"       System.out.println(\"Integer\"); \n"+
					"       System.out.println(o); \n"+
					"       break; \n"+
					"     case null:\n"+
					"       System.out.println(\"NULL\"); \n"+
					"       break;\n"+
					"     default : System.out.println(o); \n"+
					"   }\n"+
					" }   \n"+
					"   public static void main(String[] args) {\n"+
					"     foo(0);\n"+
					" }\n"+
					"}",
				},
				"0");
	}
	public void testBug574525_04() {
		this.runNegativeTest(
				new String[] {
					"X.java",
					"public class X {\n"+
					" private static void foo(int o) {\n"+
					"   switch (o) {\n"+
					"     case 10: \n"+
					"       System.out.println(\"Integer\"); \n"+
					"       System.out.println(o); \n"+
					"       break; \n"+
					"     case null:\n"+
					"       System.out.println(\"NULL\"); \n"+
					"       break;\n"+
					"     default : System.out.println(o); \n"+
					"   }\n"+
					" }   \n"+
					"   public static void main(String[] args) {\n"+
					"     foo(0);\n"+
					" }\n"+
					"}",
				},
				"----------\n" +
				"1. ERROR in X.java (at line 8)\n" +
				"	case null:\n" +
				"	     ^^^^\n" +
				"Type mismatch: cannot convert from null to int\n" +
				"----------\n");
	}
	public void testBug574538_01() {
		this.runConformTest(
				new String[] {
					"X.java",
					"public class X {\n"+
					" public static void main(String[] args) {\n"+
					"   foo(Integer.valueOf(11));\n"+
					"   foo(Integer.valueOf(9));\n"+
					" }\n"+
					"\n"+
					" private static void foo(Object o) {\n"+
					"   switch (o) {\n"+
					"   case Integer i when i>10:\n"+
					"     System.out.println(\"Greater than 10:\" + o);\n"+
					"     break;\n"+
					"   case Integer j when j>0:\n"+
					"     System.out.println(\"Greater than 0:\" + o);\n"+
					"     break;\n"+
					"   default:\n"+
					"     System.out.println(\"Object\" + o);\n"+
					"   }\n"+
					" }\n"+
					"}",
				},
				"Greater than 10:11\n" +
				"Greater than 0:9");
	}
	public void testBug574538_02() {
		this.runConformTest(
				new String[] {
					"X.java",
					"public class X {\n"+
					" public static void main(String[] args) {\n"+
					"   foo1(Integer.valueOf(10));\n"+
					"   foo1(Integer.valueOf(11));\n"+
					"   foo1(\"Hello World!\");\n"+
					" }\n"+
					"\n"+
					" private static void foo1(Object o) {\n"+
					"   switch (o) {\n"+
					"   case Integer i when i>10 -> System.out.println(\"Greater than 10:\");\n"+
					"   case String s when s.equals(\"ff\") -> System.out.println(\"String:\" + s);\n"+
					"   default -> System.out.println(\"Object:\" + o);\n"+
					"   }\n"+
					" }\n"+
					"}",
				},
				"Object:10\n" +
				"Greater than 10:\n" +
				"Object:Hello World!");
	}

	public void testBug574549_01() {
		this.runConformTest(
				new String[] {
					"X.java",
					"public class X {\n"+
					" public static void main(String[] args) {\n"+
					"   foo(\"Hello World!\");\n"+
					" }\n"+
					"\n"+
					" private static void foo(Object o) {\n"+
					"   switch (o) {\n"+
					"    case null, default:\n"+
					"     System.out.println(\"Object: \" + o);\n"+
					"   }\n"+
					" }\n"+
					"}",
				},
				"Object: Hello World!");
	}
	public void testBug574549_02() {
		this.runConformTest(
				new String[] {
					"X.java",
					"public class X {\n"+
					" public static void main(String[] args) {\n"+
					"   foo(Integer.valueOf(11));\n"+
					"   foo(Integer.valueOf(9));\n"+
					"   foo(\"Hello World!\");\n"+
					" }\n"+
					"\n"+
					" private static void foo(Object o) {\n"+
					"   switch (o) {\n"+
					"   case Integer i when i>10:\n"+
					"     System.out.println(\"Greater than 10:\" + o);\n"+
					"     break;\n"+
					"   case Integer j when j>0:\n"+
					"     System.out.println(\"Greater than 0:\" + o);\n"+
					"     break;\n"+
					"   case null,default:\n"+
					"     System.out.println(\"Give Me Some SunShine:\" + o);\n"+
					"   }\n"+
					" }\n"+
					"}",
				},
				"Greater than 10:11\n" +
				"Greater than 0:9\n" +
				"Give Me Some SunShine:Hello World!");
	}
	public void testBug574549_03() {
		this.runNegativeTest(
				new String[] {
					"X.java",
					"public class X {\n"+
					" public static void main(String[] args) {\n"+
					"   foo(\"Hello World!\");\n"+
					" }\n"+
					"\n"+
					" private static void foo(Object o) {\n"+
					"   switch (o) {\n"+
					"   case Integer i :\n"+
					"     System.out.println(\"Integer:\" + o);\n"+
					"     break;\n"+
					"   case null, default:\n"+
					"     System.out.println(\"Object\" + o);\n"+
					"   case null, default:\n"+
					"     System.out.println(\"Give me Some Sunshine\" + o);\n"+
					"   }\n"+
					" }\n"+
					"}",
				},
				"----------\n" +
				"1. ERROR in X.java (at line 11)\n" +
				"	case null, default:\n" +
				"	     ^^^^\n" +
				"Duplicate case\n" +
				"----------\n" +
				"2. ERROR in X.java (at line 13)\n" +
				"	case null, default:\n" +
				"	     ^^^^\n" +
				"Duplicate case\n" +
				"----------\n" +
				"3. ERROR in X.java (at line 13)\n" +
				"	case null, default:\n" +
				"	           ^^^^^^^\n" +
				"The default case is already defined\n" +
				"----------\n");
	}
	public void testBug574549_04() {
		this.runNegativeTest(
				new String[] {
					"X.java",
					"public class X {\n"+
					" public static void main(String[] args) {\n"+
					"   foo(\"Hello World!\");\n"+
					" }\n"+
					"\n"+
					" private static void foo(Object o) {\n"+
					"   switch (o) {\n"+
					"   case Integer i :\n"+
					"     System.out.println(\"Integer:\" + o);\n"+
					"     break;\n"+
					"   case default:\n"+
					"     System.out.println(\"Object\" + o);\n"+
					"   default:\n"+
					"     System.out.println(\"Give me Some Sunshine\" + o);\n"+
					"   }\n"+
					" }\n"+
					"}",
				},
				"----------\n" +
				"1. ERROR in X.java (at line 11)\n" +
				"	case default:\n" +
				"	     ^^^^^^^\n" +
				"A \'default\' can occur after \'case\' only as a second case label expression and that too only if \'null\' precedes  in \'case null, default\' \n" +
				"----------\n" +
				"2. ERROR in X.java (at line 13)\n" +
				"	default:\n" +
				"	^^^^^^^\n" +
				"The default case is already defined\n" +
				"----------\n");
	}
	// Test that when a pattern variable is unused and when the OPTION_PreserveUnusedLocal
	// option is used, no issue is reported at runtime.
	public void testBug573937_1() {
		Map<String,String> options = getCompilerOptions();
		String opt = options.get(CompilerOptions.OPTION_PreserveUnusedLocal);
		try {
			options.put(CompilerOptions.OPTION_PreserveUnusedLocal, CompilerOptions.DISABLED);
			this.runConformTest(
				new String[] {
				"X.java",
					"public class X {\n"
						+ "	public static void main(String[] args) {\n"
						+ "		System.out.println(\"Hello\");\n"
						+ "	}\n"
						+ "	public static void foo(Object o) {\n"
						+ "		switch (o) {\n"
						+ "			case String s:\n"
						+ "				break;\n"
						+ "			default:\n"
						+ "				break;\n"
						+ "		}\n"
						+ "	}\n"
						+ "}",
					},
					"Hello",
					options);
		} finally {
			options.put(CompilerOptions.OPTION_PreserveUnusedLocal, opt);
		}
	}
	// A simple pattern variable in a case is not visible in the
	// following case statement
	public void testBug573937_2() {
		this.runNegativeTest(
				new String[] {
						"X.java",
						"public class X {\n"
						+ "	public static void foo(Object o) {\n"
						+ "		switch (o) {\n"
						+ "			case String s:\n"
						+ "				System.out.println(s);\n"
						+ "				break;\n"
						+ "			case Integer i:\n"
						+ "				System.out.println(s);\n"
						+ "			default:\n"
						+ "				break;\n"
						+ "		}\n"
						+ "	}\n"
						+ "}",
				},
				"----------\n" +
				"1. ERROR in X.java (at line 8)\n" +
				"	System.out.println(s);\n" +
				"	                   ^\n" +
				"s cannot be resolved to a variable\n" +
				"----------\n");
	}
	// Same as above, but without break statement
	public void testBug573937_3() {
		this.runNegativeTest(
				new String[] {
						"X.java",
						"public class X {\n"
						+ "	public static void foo(Object o) {\n"
						+ "		switch (o) {\n"
						+ "			case String s:\n"
						+ "				System.out.println(s);\n"
						+ "			case Integer i:\n"
						+ "				System.out.println(s);\n"
						+ "			default:\n"
						+ "				System.out.println(s);\n"
						+ "				break;\n"
						+ "		}\n"
						+ "	}\n"
						+ "}",
				},
				"----------\n" +
				"1. ERROR in X.java (at line 7)\n" +
				"	System.out.println(s);\n" +
				"	                   ^\n" +
				"s cannot be resolved to a variable\n" +
				"----------\n" +
				"2. ERROR in X.java (at line 9)\n" +
				"	System.out.println(s);\n" +
				"	                   ^\n" +
				"s cannot be resolved to a variable\n" +
				"----------\n");
	}
	// Test that compiler rejects attempts to redeclare local variable
	// with same name as a pattern variable
	public void testBug573937_4() {
		this.runNegativeTest(
				new String[] {
						"X.java",
						"public class X {\n"
						+ "	public static void foo(Object o) {\n"
						+ "		switch (o) {\n"
						+ "			case String s:\n"
						+ "				String s = null;\n"
						+ "				System.out.println(s);\n"
						+ "				break;\n"
						+ "			default:\n"
						+ "				break;\n"
						+ "		}\n"
						+ "	}\n"
						+ "}",
				},
				"----------\n" +
				"1. ERROR in X.java (at line 5)\n" +
				"	String s = null;\n" +
				"	       ^\n" +
				"A pattern variable with the same name is already defined in the statement\n" +
				"----------\n");
	}
	// Test that compiler allows local variable with same name as a
	// pattern variable in a different case statement
	public void testBug573937_5() {
		this.runConformTest(
				new String[] {
						"X.java",
						"public class X {\n"
								+ "	public static void foo(Object o) {\n"
								+ "		switch (o) {\n"
								+ "			case String s:\n"
								+ "				System.out.println(s);\n"
								+ "				break;\n"
								+ "			default:\n"
								+ "				String s = null;\n"
								+ "				break;\n"
								+ "		}\n"
								+ "	}\n"
								+ "	public static void main(String[] args) {\n"
								+ "		foo(\"hello\");\n"
								+ "	}\n"
								+ "}",
				},
				"hello");
	}
	// Test that a pattern variable can't use name of an already existing local
	// variable
	public void testBug573937_6() {
		this.runNegativeTest(
				new String[] {
						"X.java",
						"public class X {\n"
						+ "	public static void foo(Object o) {\n"
						+ "		switch (o) {\n"
						+ "			case String o:\n"
						+ "				System.out.println(o);\n"
						+ "				break;\n"
						+ "			default:\n"
						+ "				break;\n"
						+ "		}\n"
						+ "	}\n"
						+ "}",
				},
				"----------\n" +
				"1. ERROR in X.java (at line 4)\n" +
				"	case String o:\n" +
				"	            ^\n" +
				"Duplicate local variable o\n" +
				"----------\n");
	}
	// Test that compiler rejects attempts to redeclare another pattern
	// variable (instanceof) with same name as that a pattern variable in
	// that case statement
	public void testBug573937_7() {
		this.runNegativeTest(
				new String[] {
						"X.java",
						"public class X {\n"
						+ "	public static void foo(Object o) {\n"
						+ "		switch (o) {\n"
						+ "			case String s1:\n"
						+ "				if (o instanceof String s1) {\n"
						+ "					System.out.println(s1);\n"
						+ "				}\n"
						+ "				break;\n"
						+ "			default:\n"
						+ "				break;\n"
						+ "		}\n"
						+ "	}\n"
						+ "} ",
				},
				"----------\n" +
				"1. ERROR in X.java (at line 5)\n" +
				"	if (o instanceof String s1) {\n" +
				"	                        ^^\n" +
				"A pattern variable with the same name is already defined in the statement\n" +
				"----------\n");
	}
	// Test that when multiple case statements declare pattern variables
	// with same name, correct ones are used in their respective scopes.
	public void testBug573937_8() {
		this.runNegativeTest(
				new String[] {
						"X.java",
						"public class X {\n"
						+ "	public static void foo(Object o) {\n"
						+ "		switch (o) {\n"
						+ "			case String s1:\n"
						+ "				System.out.println(s1.length());\n"
						+ "				break;\n"
						+ "			case Integer s1:\n"
						+ "				System.out.println(s1.length());\n"
						+ "				break;\n"
						+ "			default:\n"
						+ "				break;\n"
						+ "		}\n"
						+ "	}\n"
						+ "} ",
				},
				"----------\n" +
				"1. ERROR in X.java (at line 8)\n" +
				"	System.out.println(s1.length());\n" +
				"	                      ^^^^^^\n" +
				"The method length() is undefined for the type Integer\n" +
				"----------\n");
	}
	// Test that a pattern variable declared in the preceding case statement
	// can't be used in the case statement itself
	public void testBug573937_9() {
		this.runNegativeTest(
				new String[] {
						"X.java",
						"public class X {\n"
						+ "	public static void foo(Object o) {\n"
						+ "		switch (o) {\n"
						+ "			case Integer i1:\n"
						+ "				break;\n"
						+ "			case String s1 when s1.length() > i1:\n"
						+ "					System.out.println(s1.length());\n"
						+ "				break;\n"
						+ "			default:\n"
						+ "				break;\n"
						+ "		}\n"
						+ "	}\n"
						+ "} ",
				},
				"----------\n" +
				"1. ERROR in X.java (at line 6)\n" +
				"	case String s1 when s1.length() > i1:\n" +
				"	                                  ^^\n" +
				"i1 cannot be resolved to a variable\n" +
				"----------\n");
	}
	// Test that redefining pattern variables with null is allowed
	// and produce expected result (NPE) when run.
	public void testBug573937_10() {
		Runner runner = new Runner();
		runner.testFiles = new String[] {
				"X.java",
				"public class X {\n"
				+ "@SuppressWarnings(\"null\")"
				+ "	public static void foo(Object o) {\n"
				+ "	  try {\n"
				+ "		switch (o) {\n"
				+ "			case String s1 when s1.length() == 0:\n"
				+ "					break;"
				+ "			case String s1:\n"
				+ "					s1 = null;\n"
				+ "					System.out.println(s1.length());\n"
				+ "				break;\n"
				+ "			default:\n"
				+ "				break;\n"
				+ "		}\n"
				+ "	  } catch(Exception e) {\n"
				+ "    System.out.println(e.getMessage());\n"
				+ "	  };\n"
				+ "	}\n"
				+ "	public static void main(String[] args) {\n"
				+ "		foo(\"hello\");\n"
				+ "	}\n"
				+ "}",
		};
		runner.expectedOutputString = "Cannot invoke \"String.length()\" because \"s1\" is null";
		runner.expectedJavacOutputString = "Cannot invoke \"String.length()\" because \"<local4>\" is null";
		runner.vmArguments = new String[] {"--enable-preview"};
		runner.customOptions = getCompilerOptions();
		runner.javacTestOptions = JavacTestOptions.forReleaseWithPreview(SwitchPatternTest.previewLevel);
		runner.runConformTest();
	}
	// Test that a pattern variable is allowed in a switch label throw
	// statement and when run, produces expected result
	public void testBug573937_11() {
		Runner runner = new Runner();
		runner.testFiles = new String[] {
				"X.java",
				"public class X {\n"
				+ "	public static void foo(Object o) throws Exception {\n"
				+ "		switch (o) {\n"
				+ "			case String s1:\n"
				+ "				throw new Exception(s1);\n"
				+ "			default:\n"
				+ "				break;\n"
				+ "		}\n"
				+ "	}\n"
				+ "	public static void main(String[] args) throws Exception {\n"
				+ "		try {\n"
				+ "		  foo(\"hello\");\n"
				+ "		} catch(Exception e) {\n"
				+ "		  e.printStackTrace(System.out);\n"
				+ "		};\n"
				+ "	}\n"
				+ "} ",
		};
		runner.expectedOutputString = "java.lang.Exception: hello\n" +
				"	at X.foo(X.java:5)\n" +
				"	at X.main(X.java:12)";
		runner.expectedJavacOutputString = "java.lang.Exception: hello\n"
				+ "	at X.foo(X.java:5)\n"
				+ "	at X.main(X.java:12)";
		runner.vmArguments = new String[] {"--enable-preview"};
		runner.customOptions = getCompilerOptions();
		runner.javacTestOptions = JavacTestOptions.forReleaseWithPreview(SwitchPatternTest.previewLevel);
		runner.runConformTest();
	}
	// A non effectively final referenced from the RHS of the guarding expression
	// is reported by the compiler.
	public void testBug574612_1() {
		this.runNegativeTest(
				new String[] {
						"X.java",
						"public class X {\n"
						+ "	public static void foo(Object o) {\n"
						+ "		int len = 2;\n"
						+ "		switch (o) {\n"
						+ "		case String o1 when o1.length() > len:\n"
						+ "			len = 0;\n"
						+ "		break;\n"
						+ "		default:\n"
						+ "			break;\n"
						+ "		}\n"
						+ "	}\n"
						+ "} ",
				},
				"----------\n" +
				"1. ERROR in X.java (at line 5)\n" +
				"	case String o1 when o1.length() > len:\n" +
				"	                                  ^^^\n" +
				"Local variable len referenced from a guard must be final or effectively final\n" +
				"----------\n");
	}
	// A non effectively final referenced from the LHS of the guarding expression
	// is reported by the compiler.
	public void testBug574612_2() {
		this.runNegativeTest(
				new String[] {
						"X.java",
						"public class X {\n"
						+ "	public static void foo(Object o) {\n"
						+ "		int len = 2;\n"
						+ "		switch (o) {\n"
						+ "		case String o1 when len < o1.length():\n"
						+ "			len = 0;\n"
						+ "		break;\n"
						+ "		default:\n"
						+ "			break;\n"
						+ "		}\n"
						+ "	}\n"
						+ "} ",
				},
				"----------\n" +
				"1. ERROR in X.java (at line 5)\n" +
				"	case String o1 when len < o1.length():\n" +
				"	                    ^^^\n" +
				"Local variable len referenced from a guard must be final or effectively final\n" +
				"----------\n");
	}
	// An explicitly final local variable, also referenced in a guarding expression of a pattern
	// and later on re-assigned is only reported for the explicit final being modified
	public void testBug574612_3() {
		this.runNegativeTest(
				new String[] {
						"X.java",
						"public class X {\n"
						+ "	public static void foo(Object o) {\n"
						+ "		final int len = 2;\n"
						+ "		switch (o) {\n"
						+ "		case String o1 when len < o1.length():\n"
						+ "			len = 0;\n"
						+ "		break;\n"
						+ "		default:\n"
						+ "			break;\n"
						+ "		}\n"
						+ "	}\n"
						+ "} ",
				},
				"----------\n" +
				"1. ERROR in X.java (at line 6)\n" +
				"	len = 0;\n" +
				"	^^^\n" +
				"The final local variable len cannot be assigned. It must be blank and not using a compound assignment\n" +
				"----------\n");
	}
	public void testBug574612_4() {
		this.runConformTest(
				new String[] {
						"X.java",
						"public class X {\n"
						+ "	public static void foo(Object o) {\n"
						+ "		int len = 2;\n"
						+ "		switch (o) {\n"
						+ "		case String o1 when len < o1.length():\n"
						+ "			System.out.println(o1);\n"
						+ "		break;\n"
						+ "		default:\n"
						+ "			break;\n"
						+ "		}\n"
						+ "	}\n"
						+ "	public static void main(String[] args) throws Exception {\n"
						+ "		foo(\"hello\");\n"
						+ "	}\n"
						+ "} ",
				},
				"hello");
	}
	public void testBug574719_001() {
		runNegativeTest(
			new String[] {
				"X.java",
				"public class X {\n"+
				" public static int foo(Integer o) {\n"+
				"   int k = 0;\n"+
				"   switch (o) {\n"+
				"     case 0, default   : k = 1;\n"+
				"   }\n"+
				"   return k;\n"+
				" } \n"+
				" public static void main(String[] args) {\n"+
				"   System.out.println(foo(100 ));\n"+
				" }\n"+
				"}",
			},
			"----------\n" +
			"1. ERROR in X.java (at line 5)\n" +
			"	case 0, default   : k = 1;\n" +
			"	        ^^^^^^^\n" +
			"A \'default\' can occur after \'case\' only as a second case label expression and that too only if \'null\' precedes  in \'case null, default\' \n" +
			"----------\n");
	}
	public void testBug574719_006() {
		runNegativeTest(
			new String[] {
				"X.java",
				"public class X {\n"+
				" public static int foo(Integer o) {\n"+
				"   int k = 0;\n"+
				"   switch (o) {\n"+
				"     case 0  : k = 2; break;\n"+
				"     case 1, default, default   : k = 1;\n"+
				"   }\n"+
				"   return k;\n"+
				" } \n"+
				" public static void main(String[] args) {\n"+
				"   System.out.println(foo(100));\n"+
				"   System.out.println(foo(0));\n"+
				" }\n"+
				"}",
			},
			"----------\n" +
			"1. ERROR in X.java (at line 6)\n" +
			"	case 1, default, default   : k = 1;\n" +
			"	        ^^^^^^^\n" +
			"A \'default\' can occur after \'case\' only as a second case label expression and that too only if \'null\' precedes  in \'case null, default\' \n" +
			"----------\n" +
			"2. ERROR in X.java (at line 6)\n" +
			"	case 1, default, default   : k = 1;\n" +
			"	                 ^^^^^^^\n" +
			"The default case is already defined\n" +
			"----------\n" +
			"3. ERROR in X.java (at line 6)\n" +
			"	case 1, default, default   : k = 1;\n" +
			"	                 ^^^^^^^\n" +
			"A \'default\' can occur after \'case\' only as a second case label expression and that too only if \'null\' precedes  in \'case null, default\' \n" +
			"----------\n");
	}
	public void testBug574561_001() {
		runNegativeTest(
			new String[] {
				"X.java",
				"public class X {\n"+
				" public static int foo(Integer o) {\n"+
				"   int k = 0;\n"+
				"   switch (o) {\n"+
				"     default, default  : k = 2; break;\n"+
				"   }\n"+
				"   return k;\n"+
				" } \n"+
				" public static void main(String[] args) {\n"+
				"   System.out.println(foo(100));\n"+
				"   System.out.println(foo(0));\n"+
				" }\n"+
				"}",
			},
			"----------\n" +
			"1. ERROR in X.java (at line 5)\n" +
			"	default, default  : k = 2; break;\n" +
			"	       ^\n" +
			"Syntax error on token \",\", : expected\n" +
			"----------\n");
	}
	public void testBug574561_002() {
		runNegativeTest(
			new String[] {
				"X.java",
				"public class X {\n"+
				" public static int foo(Integer o) {\n"+
				"   int k = 0;\n"+
				"   switch (o) {\n"+
				"     case default, 1, default   : k = 1;\n"+
				"   }\n"+
				"   return k;\n"+
				" } \n"+
				" public static void main(String[] args) {\n"+
				"   System.out.println(foo(100));\n"+
				"   System.out.println(foo(0));\n"+
				" }\n"+
				"}",
			},
			"----------\n" +
			"1. ERROR in X.java (at line 5)\n" +
			"	case default, 1, default   : k = 1;\n" +
			"	     ^^^^^^^\n" +
			"A \'default\' can occur after \'case\' only as a second case label expression and that too only if \'null\' precedes  in \'case null, default\' \n" +
			"----------\n" +
			"2. ERROR in X.java (at line 5)\n" +
			"	case default, 1, default   : k = 1;\n" +
			"	                 ^^^^^^^\n" +
			"The default case is already defined\n" +
			"----------\n" +
			"3. ERROR in X.java (at line 5)\n" +
			"	case default, 1, default   : k = 1;\n" +
			"	                 ^^^^^^^\n" +
			"A \'default\' can occur after \'case\' only as a second case label expression and that too only if \'null\' precedes  in \'case null, default\' \n" +
			"----------\n");
	}
	public void testBug574561_003() {
		runNegativeTest(
			new String[] {
				"X.java",
				"public class X {\n"+
				" public static int foo(Integer o) {\n"+
				"   int k = 0;\n"+
				"   switch (o) {\n"+
				"     case default, 1, default   : k = 1;\n"+
				"   }\n"+
				"   return k;\n"+
				" } \n"+
				" public static void main(String[] args) {\n"+
				"   System.out.println(foo(100));\n"+
				"   System.out.println(foo(0));\n"+
				" }\n"+
				"}",
			},
			"----------\n" +
			"1. ERROR in X.java (at line 5)\n" +
			"	case default, 1, default   : k = 1;\n" +
			"	     ^^^^^^^\n" +
			"A \'default\' can occur after \'case\' only as a second case label expression and that too only if \'null\' precedes  in \'case null, default\' \n" +
			"----------\n" +
			"2. ERROR in X.java (at line 5)\n" +
			"	case default, 1, default   : k = 1;\n" +
			"	                 ^^^^^^^\n" +
			"The default case is already defined\n" +
			"----------\n" +
			"3. ERROR in X.java (at line 5)\n" +
			"	case default, 1, default   : k = 1;\n" +
			"	                 ^^^^^^^\n" +
			"A \'default\' can occur after \'case\' only as a second case label expression and that too only if \'null\' precedes  in \'case null, default\' \n" +
			"----------\n");
	}
	public void testBug574793_001() {
		runNegativeTest(
			new String[] {
				"X.java",
				"public class X {\n"+
				" public static void main(String[] args) {}\n"+
				" private static void foo1(int o) {\n"+
				"   switch (o) {\n"+
				"     case null  -> System.out.println(\"null\");\n"+
				"     case 20  -> System.out.println(\"20\");\n"+
				"   }\n"+
				" }\n"+
				" private static void foo(Object o) {\n"+
				"   switch (o) {\n"+
				"   case \"F\"  :\n"+
				"     break;\n"+
				"   case 2 :\n"+
				"     break;\n"+
				"   default:\n"+
				"     break;\n"+
				"   }\n"+
				" }\n"+
				"}",
			},
			"----------\n" +
			"1. ERROR in X.java (at line 4)\n" +
			"	switch (o) {\n" +
			"	        ^\n" +
			"An enhanced switch statement should be exhaustive; a default label expected\n" +
			"----------\n" +
			"2. ERROR in X.java (at line 5)\n" +
			"	case null  -> System.out.println(\"null\");\n" +
			"	     ^^^^\n" +
			"Type mismatch: cannot convert from null to int\n" +
			"----------\n" +
			"3. ERROR in X.java (at line 11)\n" +
			"	case \"F\"  :\n" +
			"	     ^^^\n" +
			"Type mismatch: cannot convert from String to Object\n" +
			"----------\n" +
			"4. ERROR in X.java (at line 13)\n" +
			"	case 2 :\n" +
			"	     ^\n" +
			"Type mismatch: cannot convert from int to Object\n" +
			"----------\n");
	}
	public void testBug574559_001() {
		runNegativeTest(
			new String[] {
				"X.java",
				"public class X {\n"+
				" public static void main(String[] args) {}\n"+
				" public static void foo1(Integer o) {\n"+
				"   switch (o) {\n"+
				"     case 1, Integer i  -> System.out.println(o);\n"+
				"   }\n"+
				" }\n"+
				"}",
			},
			"----------\n" +
			"1. ERROR in X.java (at line 5)\n" +
			"	case 1, Integer i  -> System.out.println(o);\n" +
			"	        ^^^^^^^^^\n" +
			"Cannot mix pattern with other case labels\n" +
			"----------\n");
	}
	public void testBug574559_002() {
		runNegativeTest(
			new String[] {
				"X.java",
				"public class X {\n"+
				" public static void main(String[] args) {}\n"+
				" private static void foo1(Integer o) {\n"+
				"   switch (o) {\n"+
				"     case  Integer i, 30  -> System.out.println(o);\n"+
				"   }\n"+
				" }\n"+
				"}",
			},
			"----------\n" +
			"1. ERROR in X.java (at line 5)\n" +
			"	case  Integer i, 30  -> System.out.println(o);\n" +
			"	      ^^^^^^^^^\n" +
			"Cannot mix pattern with other case labels\n" +
			"----------\n" +
			"2. ERROR in X.java (at line 5)\n" +
			"	case  Integer i, 30  -> System.out.println(o);\n" +
			"	                 ^^\n" +
			"This case label is dominated by one of the preceding case labels\n" +
			"----------\n");
	}
	// Test that fall-through to a pattern is not allowed (label statement group has one statement)
	public void testBug573940_1() {
		runNegativeTest(
				new String[] {
					"X.java",
					"public class X {\n"+
					"public void foo(Number n) {\n"
					+ "	switch (n) {\n"
					+ "	case Integer i :\n"
					+ "		System.out.println(i);\n"
					+ "	case Float f :\n"
					+ "		System.out.println(f);\n"
					+ "	case Object o : break;\n"
					+ "	}\n"
					+ "}\n"+
					"}",
				},
				"----------\n" +
				"1. ERROR in X.java (at line 6)\n" +
				"	case Float f :\n" +
				"	^^^^^^^^^^^^\n" +
				"Illegal fall-through to a pattern\n" +
				"----------\n" +
				"2. ERROR in X.java (at line 8)\n" +
				"	case Object o : break;\n" +
				"	^^^^^^^^^^^^^\n" +
				"Illegal fall-through to a pattern\n" +
				"----------\n");
	}
	// Test that fall-through to a pattern is not allowed (label statement group has zero statement)
	public void testBug573940_2() {
		runNegativeTest(
				new String[] {
					"X.java",
					"public class X {\n"+
					"public void foo(Number n) {\n"
					+ "	switch (n) {\n"
					+ "	case Integer i :\n"
					+ "	case Float f :\n"
					+ "		System.out.println(f);\n"
					+ "     break;\n"
					+ "	default : break;\n"
					+ "	}\n"
					+ "}\n"+
					"}",
				},
				"----------\n" +
				"1. ERROR in X.java (at line 4)\n" +
				"	case Integer i :\n" +
				"	^^^^^^^^^^^^^^\n" +
				"Illegal fall-through from a case label pattern\n" +
				"----------\n" +
				"2. ERROR in X.java (at line 5)\n" +
				"	case Float f :\n" +
				"	^^^^^^^^^^^^\n" +
				"Illegal fall-through to a pattern\n" +
				"----------\n");
	}
	// Test that fall-through to a pattern is not allowed (label statement group has zero statement)
	public void testBug573940_2a() {
		runNegativeTest(
				new String[] {
					"X.java",
					"public class X {\n"+
					"public void foo(Number n) {\n"
					+ "	switch (n) {\n"
					+ "	default :\n"
					+ "	case Float f :\n"
					+ "		System.out.println(f);\n"
					+ "     break;\n"
					+ "	}\n"
					+ "}\n"+
					"}",
				},
				"----------\n" +
				"1. ERROR in X.java (at line 5)\n" +
				"	case Float f :\n" +
				"	     ^^^^^^^\n" +
				"This case label is dominated by one of the preceding case labels\n" +
				"----------\n");
	}
	// Test that falling through from a pattern to a default is allowed
	public void testBug573940_3() {
		runConformTest(
				new String[] {
					"X.java",
					"public class X {\n"
					+ "public static void foo(Number n) {\n"
					+ "		switch (n) {\n"
					+ "		case Integer i :\n"
					+ "			System.out.println(i);\n"
					+ "		default:\n"
					+ "			System.out.println(\"null\");\n"
					+ "		}\n"
					+ "	}\n"
					+ "public static void main(String[] args) {\n"
					+ "		foo(Integer.valueOf(5));\n"
					+ "	}\n"
					+ "}",
				},
				"5\n" +
				"null");
	}
	// Test that a case statement with pattern is allowed when statement group ends
	// with an Throw statement instead of a break statement
	public void testBug573940_4() {
		runConformTest(
				new String[] {
					"X.java",
					"public class X {\n"
					+ "public static void foo(Number n) {\n"
					+ "		switch (n) {\n"
					+ "		case Integer i :\n"
					+ "			throw new IllegalArgumentException();\n"
					+ "		default:\n"
					+ "			System.out.println(\"null\");\n"
					+ "		}\n"
					+ "	}\n"
					+ "public static void main(String[] args) {\n"
					+ "		try{\n"
					+ "			foo(Integer.valueOf(5));\n"
					+ "		} catch(Exception e) {\n"
					+ "		 	e.printStackTrace(System.out);\n"
					+ "		}\n"
					+ "	}\n"
					+ "}",
				},
				"java.lang.IllegalArgumentException\n" +
				"	at X.foo(X.java:5)\n" +
				"	at X.main(X.java:12)");
	}
	// Test that switch expression with pattern variables is reported when a case statement
	// doesn't return any value.
	public void testBug573940_5() {
		runNegativeTest(
				new String[] {
					"X.java",
					"public class X {\n"
					+ "	public static void foo(Number n) {\n"
					+ "		int j = \n"
					+ "			switch (n) {\n"
					+ "			case Integer i -> {\n"
					+ "			}\n"
					+ "			default -> {\n"
					+ "				yield 1;\n"
					+ "			}\n"
					+ "		};\n"
					+ "	}\n"
					+ "}",
				},
				"----------\n" +
				"1. ERROR in X.java (at line 6)\n" +
				"	}\n" +
				"	^^\n" +
				"A switch labeled block in a switch expression should not complete normally\n" +
				"----------\n");
	}
	public void testBug574564_001() {
		runNegativeTest(
			new String[] {
				"X.java",
				"public class X {\n"+
				" public static void main(String[] args) {\n"+
				"   foo(new String(\"Hello\"));\n"+
				" }\n"+
				" private static void foo(Object o) {\n"+
				"   switch (o) {\n"+
				"     case var i  -> System.out.println(0);\n"+
				"     default -> System.out.println(o);\n"+
				"   }\n"+
				" }\n"+
				"}",
			},
			"----------\n" +
			"1. ERROR in X.java (at line 7)\n" +
			"	case var i  -> System.out.println(0);\n" +
			"	     ^^^\n" +
			"'var' is not allowed here\n" +
			"----------\n");
	}
	public void testBug574564_002() {
		runNegativeTest(
			new String[] {
				"X.java",
				"public class X {\n"+
				" public static void main(String[] args) {\n"+
				"   foo(new String(\"Hello\"));\n"+
				" }\n"+
				" private static void foo(Object o) {\n"+
				"   switch (o) {\n"+
				"     case var i, var j, var k  -> System.out.println(0);\n"+
				"     default -> System.out.println(o);\n"+
				"   }\n"+
				" }\n"+
				"}",
			},
			"----------\n" +
			"1. ERROR in X.java (at line 7)\n" +
			"	case var i, var j, var k  -> System.out.println(0);\n" +
			"	     ^^^\n" +
			"\'var\' is not allowed here\n" +
			"----------\n" +
			"2. ERROR in X.java (at line 7)\n" +
			"	case var i, var j, var k  -> System.out.println(0);\n" +
			"	     ^^^^^\n" +
			"Cannot mix pattern with other case labels\n" +
			"----------\n" +
			"3. ERROR in X.java (at line 7)\n" +
			"	case var i, var j, var k  -> System.out.println(0);\n" +
			"	            ^^^\n" +
			"\'var\' is not allowed here\n" +
			"----------\n" +
			"4. ERROR in X.java (at line 7)\n" +
			"	case var i, var j, var k  -> System.out.println(0);\n" +
			"	                   ^^^\n" +
			"\'var\' is not allowed here\n" +
			"----------\n");
	}
	public void testBug574564_003() {
		runNegativeTest(
			new String[] {
				"X.java",
				"public class X {\n"+
				" public static void main(String[] args) {\n"+
				"   foo(10);\n"+
				" }\n"+
				" private static void foo(Integer o) {\n"+
				"   switch (o) {\n"+
				"     case var i, 10  -> System.out.println(0);\n"+
				"     default -> System.out.println(o);\n"+
				"   }\n"+
				" }\n"+
				"}",
			},
			"----------\n" +
			"1. ERROR in X.java (at line 7)\n" +
			"	case var i, 10  -> System.out.println(0);\n" +
			"	     ^^^\n" +
			"\'var\' is not allowed here\n" +
			"----------\n" +
			"2. ERROR in X.java (at line 7)\n" +
			"	case var i, 10  -> System.out.println(0);\n" +
			"	     ^^^^^\n" +
			"Cannot mix pattern with other case labels\n" +
			"----------\n");
	}
	public void testBug574564_004() {
		runNegativeTest(
			new String[] {
				"X.java",
				"public class X {\n"+
				" public static void main(String[] args) {\n"+
				"   foo(10);\n"+
				" }\n"+
				" private static void foo(Integer o) {\n"+
				"   switch (o) {\n"+
				"     case var i, 10, var k  -> System.out.println(0);\n"+
				"     default -> System.out.println(o);\n"+
				"   }\n"+
				" }\n"+
				"}",
			},
			"----------\n" +
			"1. ERROR in X.java (at line 7)\n" +
			"	case var i, 10, var k  -> System.out.println(0);\n" +
			"	     ^^^\n" +
			"\'var\' is not allowed here\n" +
			"----------\n" +
			"2. ERROR in X.java (at line 7)\n" +
			"	case var i, 10, var k  -> System.out.println(0);\n" +
			"	     ^^^^^\n" +
			"Cannot mix pattern with other case labels\n" +
			"----------\n" +
			"3. ERROR in X.java (at line 7)\n" +
			"	case var i, 10, var k  -> System.out.println(0);\n" +
			"	                ^^^\n" +
			"\'var\' is not allowed here\n" +
			"----------\n");
	}
	public void testBug574564_005() {
		runNegativeTest(
			new String[] {
				"X.java",
				"public class X {\n"+
				" public static void main(String[] args) {\n"+
				"   foo(10);\n"+
				" }\n"+
				" private static void foo(Integer o) {\n"+
				"   switch (o) {\n"+
				"     case  10, null, var k  -> System.out.println(0);\n"+
				"     default -> System.out.println(o);\n"+
				"   }\n"+
				" }\n"+
				"}",
			},
			"----------\n" +
			"1. ERROR in X.java (at line 7)\n" +
			"	case  10, null, var k  -> System.out.println(0);\n" +
			"	          ^^^^\n" +
			"A null case label has to be either the only expression in a case label or the first expression followed only by a default\n" +
			"----------\n" +
			"2. ERROR in X.java (at line 7)\n" +
			"	case  10, null, var k  -> System.out.println(0);\n" +
			"	                ^^^\n" +
			"\'var\' is not allowed here\n" +
			"----------\n");
	}
	public void testBug574564_006() {
		runNegativeTest(
			new String[] {
				"X.java",
				"public class X {\n"+
				" public static void main(String[] args) {\n"+
				"   foo(10);\n"+
				" }\n"+
				" private static void foo(Integer o) {\n"+
				"   switch (o) {\n"+
				"     case  default, var k  -> System.out.println(0);\n"+
				"     default -> System.out.println(o);\n"+
				"   }\n"+
				" }\n"+
				"}",
			},
			"----------\n" +
			"1. ERROR in X.java (at line 7)\n" +
			"	case  default, var k  -> System.out.println(0);\n" +
			"	      ^^^^^^^\n" +
			"A \'default\' can occur after \'case\' only as a second case label expression and that too only if \'null\' precedes  in \'case null, default\' \n" +
			"----------\n" +
			"2. ERROR in X.java (at line 7)\n" +
			"	case  default, var k  -> System.out.println(0);\n" +
			"	               ^^^\n" +
			"\'var\' is not allowed here\n" +
			"----------\n" +
			"3. ERROR in X.java (at line 7)\n" +
			"	case  default, var k  -> System.out.println(0);\n" +
			"	               ^^^^^\n" +
			"Cannot mix pattern with other case labels\n" +
			"----------\n" +
			"4. ERROR in X.java (at line 8)\n" +
			"	default -> System.out.println(o);\n" +
			"	^^^^^^^\n" +
			"The default case is already defined\n" +
			"----------\n");
	}
	public void testBug574564_007() {
		runNegativeTest(
			new String[] {
				"X.java",
				"public class X {\n"+
				" public static void main(String[] args) {\n"+
				"   foo(10);\n"+
				" }\n"+
				" private static void foo(Integer o) {\n"+
				"   switch (o) {\n"+
				"     case  default, default, var k  -> System.out.println(0);\n"+
				"     default -> System.out.println(o);\n"+
				"   }\n"+
				" }\n"+
				"}",
			},
			"----------\n" +
			"1. ERROR in X.java (at line 7)\n" +
			"	case  default, default, var k  -> System.out.println(0);\n" +
			"	      ^^^^^^^\n" +
			"A \'default\' can occur after \'case\' only as a second case label expression and that too only if \'null\' precedes  in \'case null, default\' \n" +
			"----------\n" +
			"2. ERROR in X.java (at line 7)\n" +
			"	case  default, default, var k  -> System.out.println(0);\n" +
			"	               ^^^^^^^\n" +
			"The default case is already defined\n" +
			"----------\n" +
			"3. ERROR in X.java (at line 7)\n" +
			"	case  default, default, var k  -> System.out.println(0);\n" +
			"	               ^^^^^^^\n" +
			"A \'default\' can occur after \'case\' only as a second case label expression and that too only if \'null\' precedes  in \'case null, default\' \n" +
			"----------\n" +
			"4. ERROR in X.java (at line 7)\n" +
			"	case  default, default, var k  -> System.out.println(0);\n" +
			"	                        ^^^\n" +
			"\'var\' is not allowed here\n" +
			"----------\n" +
			"5. ERROR in X.java (at line 7)\n" +
			"	case  default, default, var k  -> System.out.println(0);\n" +
			"	                        ^^^^^\n" +
			"Cannot mix pattern with other case labels\n" +
			"----------\n" +
			"6. ERROR in X.java (at line 8)\n" +
			"	default -> System.out.println(o);\n" +
			"	^^^^^^^\n" +
			"The default case is already defined\n" +
			"----------\n");
	}
	public void testBug574564_008() {
		runNegativeTest(
			new String[] {
				"X.java",
				"public class X {\n"+
				" public static void main(String[] args) {\n"+
				"   foo(10);\n"+
				" }\n"+
				" private static void foo(Integer o) {\n"+
				"   switch (o) {\n"+
				"     case  default, 1, var k  -> System.out.println(0);\n"+
				"     default -> System.out.println(o);\n"+
				"   }\n"+
				" }\n"+
				"}",
			},
			"----------\n" +
			"1. ERROR in X.java (at line 7)\n" +
			"	case  default, 1, var k  -> System.out.println(0);\n" +
			"	      ^^^^^^^\n" +
			"A \'default\' can occur after \'case\' only as a second case label expression and that too only if \'null\' precedes  in \'case null, default\' \n" +
			"----------\n" +
			"2. ERROR in X.java (at line 7)\n" +
			"	case  default, 1, var k  -> System.out.println(0);\n" +
			"	                  ^^^\n" +
			"\'var\' is not allowed here\n" +
			"----------\n" +
			"3. ERROR in X.java (at line 7)\n" +
			"	case  default, 1, var k  -> System.out.println(0);\n" +
			"	                  ^^^^^\n" +
			"Cannot mix pattern with other case labels\n" +
			"----------\n" +
			"4. ERROR in X.java (at line 8)\n" +
			"	default -> System.out.println(o);\n" +
			"	^^^^^^^\n" +
			"The default case is already defined\n" +
			"----------\n");
	}
	public void testBug574564_009() {
		runNegativeTest(
			new String[] {
				"X.java",
				"public class X {\n"+
				" private static void foo(Object o) {\n"+
				"   switch (o) {\n"+
				"     case String s, default, Integer i  -> System.out.println(0);\n"+
				"   }\n"+
				" }\n"+
				"}",
			},
			"----------\n" +
			"1. ERROR in X.java (at line 3)\n" +
			"	switch (o) {\n" +
			"	        ^\n" +
			"An enhanced switch statement should be exhaustive; a default label expected\n" +
			"----------\n" +
			"2. ERROR in X.java (at line 4)\n" +
			"	case String s, default, Integer i  -> System.out.println(0);\n" +
			"	     ^^^^^^^^\n" +
			"Cannot mix pattern with other case labels\n" +
			"----------\n");
	}
	public void testBug574564_010() {
		Map<String, String> options = getCompilerOptions();
		options.put(CompilerOptions.OPTION_Compliance, CompilerOptions.VERSION_20);
		runNegativeTest(
			new String[] {
				"X.java",
				"public class X {\n"+
				" private static void foo(Object o) {\n"+
				"   switch (o) {\n"+
				"     case String s, default, Integer i  -> System.out.println(0);\n"+
				"   }\n"+
				" }\n"+
				"}",
			},
			"----------\n" +
			"1. ERROR in X.java (at line 4)\n" +
			"	case String s, default, Integer i  -> System.out.println(0);\n" +
			"	            ^\n" +
			"Syntax error on token \"s\", delete this token\n" +
			"----------\n" +
			"2. ERROR in X.java (at line 4)\n" +
			"	case String s, default, Integer i  -> System.out.println(0);\n" +
			"	                                ^\n" +
			"Syntax error on token \"i\", delete this token\n" +
			"----------\n",
			null,
			true,
			options);
	}
	public void testBug574564_013() {
		runNegativeTest(
			new String[] {
				"X.java",
				"public class X {\n"+
				" private static void foo(Object o) {\n"+
				"   switch (o) {\n"+
				"     case default, default -> System.out.println(0);\n"+
				"   }\n"+
				" }\n"+
				"}",
			},
			"----------\n" +
			"1. ERROR in X.java (at line 4)\n" +
			"	case default, default -> System.out.println(0);\n" +
			"	     ^^^^^^^\n" +
			"A \'default\' can occur after \'case\' only as a second case label expression and that too only if \'null\' precedes  in \'case null, default\' \n" +
			"----------\n" +
			"2. ERROR in X.java (at line 4)\n" +
			"	case default, default -> System.out.println(0);\n" +
			"	              ^^^^^^^\n" +
			"The default case is already defined\n" +
			"----------\n" +
			"3. ERROR in X.java (at line 4)\n" +
			"	case default, default -> System.out.println(0);\n" +
			"	              ^^^^^^^\n" +
			"A \'default\' can occur after \'case\' only as a second case label expression and that too only if \'null\' precedes  in \'case null, default\' \n" +
			"----------\n");
	}
	public void testBug574563_001() {
		runNegativeTest(
			new String[] {
				"X.java",
				"public class X {\n"+
				" public static void main(String[] args) {}\n"+
				" private static void foo1(Integer o) {\n"+
				"   switch (o) {\n"+
				"     case null, null  -> System.out.println(o);\n"+
				"     default  -> System.out.println(o);\n"+
				"   }\n"+
				" }\n"+
				"}",
			},
			"----------\n" +
			"1. ERROR in X.java (at line 5)\n" +
			"	case null, null  -> System.out.println(o);\n" +
			"	     ^^^^\n" +
			"Duplicate case\n" +
			"----------\n" +
			"2. ERROR in X.java (at line 5)\n" +
			"	case null, null  -> System.out.println(o);\n" +
			"	           ^^^^\n" +
			"Duplicate case\n" +
			"----------\n");
	}
	public void testBug574563_002() {
		runNegativeTest(
			new String[] {
				"X.java",
				"public class X {\n"+
				" public static void foo(Object o) {\n"+
				"   switch (o) {\n"+
				"     case null, Integer i  -> System.out.println(0);\n"+
				"     default -> System.out.println(o);\n"+
				"   }\n"+
				" }\n"+
				" public static void bar(Object o) {\n"+
				"   Zork();\n"+
				" }\n"+
				"}",
			},
			"----------\n" +
			"1. ERROR in X.java (at line 4)\n" +
			"	case null, Integer i  -> System.out.println(0);\n" +
			"	           ^^^^^^^^^\n" +
			"Cannot mix pattern with other case labels\n" +
			"----------\n" +
			"2. ERROR in X.java (at line 9)\n" +
			"	Zork();\n" +
			"	^^^^\n" +
			"The method Zork() is undefined for the type X\n" +
			"----------\n");
	}
	public void testBug574563_003() {
		runNegativeTest(
			new String[] {
				"X.java",
				"public class X {\n"+
				" private static void foo(Object o) {\n"+
				"   switch (o) {\n"+
				"     case Integer i, null  -> System.out.println(0);\n"+
				"     default -> System.out.println(o);\n"+
				"   }\n"+
				"   Zork();\n"+
				" }\n"+
				"}",
			},
			"----------\n" +
			"1. ERROR in X.java (at line 4)\n" +
			"	case Integer i, null  -> System.out.println(0);\n" +
			"	     ^^^^^^^^^\n" +
			"Cannot mix pattern with other case labels\n" +
			"----------\n" +
			"2. ERROR in X.java (at line 7)\n" +
			"	Zork();\n" +
			"	^^^^\n" +
			"The method Zork() is undefined for the type X\n" +
			"----------\n");
	}
	public void testBug574563_004() {
		runNegativeTest(
			new String[] {
				"X.java",
				"public class X {\n"+
				" private static void foo(Object o) {\n"+
				"   switch (o) {\n"+
				"     case null, Integer i when i > 10 -> System.out.println(0);\n"+
				"     default -> System.out.println(o);\n"+
				"   }\n"+
				"   Zork();\n"+
				" }\n"+
				"}",
			},
			"----------\n" +
			"1. ERROR in X.java (at line 4)\n" +
			"	case null, Integer i when i > 10 -> System.out.println(0);\n" +
			"	           ^^^^^^^^^^^^^^^^^^^^^\n" +
			"Cannot mix pattern with other case labels\n" +
			"----------\n" +
			"2. ERROR in X.java (at line 7)\n" +
			"	Zork();\n" +
			"	^^^^\n" +
			"The method Zork() is undefined for the type X\n" +
			"----------\n");
	}
	public void testBug574563_005() {
		runNegativeTest(
			new String[] {
				"X.java",
				"public class X {\n"+
				" private static void foo(Object o) {\n"+
				"   switch (o) {\n"+
				"     case Integer i when i > 10, null  -> System.out.println(0);\n"+
				"     default -> System.out.println(o);\n"+
				"   }\n"+
				"   Zork();\n"+
				" }\n"+
				"}",
			},
			"----------\n" +
			"1. ERROR in X.java (at line 4)\n" +
			"	case Integer i when i > 10, null  -> System.out.println(0);\n" +
			"	     ^^^^^^^^^^^^^^^^^^^^^\n" +
			"Cannot mix pattern with other case labels\n" +
			"----------\n" +
			"2. ERROR in X.java (at line 7)\n" +
			"	Zork();\n" +
			"	^^^^\n" +
			"The method Zork() is undefined for the type X\n" +
			"----------\n");
	}
	public void testBug575030_01() {
		this.runConformTest(
				new String[] {
					"X.java",
					"public class X {\n"+
					" public static void main(String[] args) {\n"+
					"   foo(\"Hello World!\");\n"+
					" }\n"+
					"\n"+
					" private static void foo(String o) {\n"+
					"   switch (o) {\n"+
					"     case String s -> System.out.println(s);\n"+
					"   }\n"+
					" }\n"+
					"}",
				},
				"Hello World!");
	}
	public void testBug574614_001() {
		runConformTest(
			new String[] {
				"X.java",
				"public class X {\n"+
				" public static void main(String[] args) {\n"+
				"   foo(Long.valueOf(10));\n"+
				" }\n"+
				" private static void foo(Object o) {\n"+
				"   String s1 = \" Hello \";\n"+
				"   String s2 = \"World!\";\n"+
				"   switch (o) {\n"+
				"     case Integer I when I > 10: break;\n"+
				"      case X J: break;\n"+
				"      case String s : break;\n"+
				"      default:\n"+
				"       s1 = new StringBuilder(String.valueOf(s1)).append(String.valueOf(s2)).toString();\n"+
				"       System.out.println(s1);\n"+
				"       break; \n"+
				"   }\n"+
				" }\n"+
				"}",
			},
			"Hello World!");
	}
	public void testBug574614_002() {
		runConformTest(
			new String[] {
				"X.java",
				"public class X {\n"+
				" public static void main(String[] args) {\n"+
				"   foo(Long.valueOf(0));\n"+
				" }\n"+
				" private static void foo(Object o) {\n"+
				"   switch (o) {\n"+
				"     case Integer I:\n"+
				"       break;\n"+
				"      case String s :\n"+
				"       break;\n"+
				"      case X J:\n"+
				"       break;\n"+
				"      default:\n"+
				"       String s1 = \"Hello \";\n"+
				"       String s2 = \"World!\";\n"+
				"       s1 = s1 +s2; \n"+
				"       System.out.println(s1);\n"+
				"       break;\n"+
				"   }\n"+
				" } \n"+
				"}",
			},
			"Hello World!");
	}
	public void testBug573921_1() {
		runNegativeTest(
				new String[] {
					"X.java",
					"public class X {\n"+
					" private static void foo(Object o) {\n"+
					"		switch(o) {\n" +
					"			case CharSequence cs ->\n" +
					"			System.out.println(\"A sequence of length \" + cs.length());\n" +
					"			case String s when s.length() > 0 -> \n" +
					"			System.out.println(\"A string: \" + s);\n" +
					"			default -> {\n" +
					"				break;\n" +
					"			} \n" +
					"		}\n"+
					" }\n"+
					"}",
				},
				"----------\n" +
				"1. ERROR in X.java (at line 6)\n" +
				"	case String s when s.length() > 0 -> \n" +
				"	     ^^^^^^^^^^^^^^^^^^^^^^^^^^^^\n" +
				"This case label is dominated by one of the preceding case labels\n" +
				"----------\n");
	}
	public void testBug573921_2() {
		runNegativeTest(
				new String[] {
					"X.java",
					"public class X {\n"+
					" private static void foo(Object o) {\n"+
					"		switch(o) {\n" +
					"			case CharSequence cs:\n" +
					"				System.out.println(\"A sequence of length \" + cs.length());\n" +
					"				break;\n" +
					"			case String s:\n" +
					"				System.out.println(\"A string: \" + s);\n" +
					"				break;\n" +
					"			default: \n" +
					"				break;\n" +
					"		}\n"+
					" }\n"+
					"}",
				},
				"----------\n" +
				"1. ERROR in X.java (at line 7)\n" +
				"	case String s:\n" +
				"	     ^^^^^^^^\n" +
				"This case label is dominated by one of the preceding case labels\n" +
				"----------\n");
	}
	public void testBug573921_3() {
		runConformTest(
				new String[] {
					"X.java",
					"public class X {\n"+
					" public static void main(String[] args) {\n"+
					"   foo(\"Hello!\");\n"+
					" }\n"+
					" private static void foo(Object o) {\n"+
					"		switch(o) {\n" +
					"			case String s:\n" +
					"				System.out.println(\"String:\" + s);\n" +
					"				break;\n" +
					"			case CharSequence cs:\n" +
					"				System.out.println(\"A CS:\" + cs);\n" +
					"				break;\n" +
					"			default: \n" +
					"				break;\n" +
					"		}\n"+
					" }\n"+
					"}",
				},
				"String:Hello!");
	}
	public void testBug573921_4() {
		runConformTest(
				new String[] {
					"X.java",
					"public class X {\n"+
					" public static void main(String[] args) {\n"+
					"   foo(new StringBuffer(\"Hello!\"));\n"+
					" }\n"+
					" private static void foo(Object o) {\n"+
					"		switch(o) {\n" +
					"			case String s:\n" +
					"				System.out.println(\"String:\" + s);\n" +
					"				break;\n" +
					"			case CharSequence cs:\n" +
					"				System.out.println(\"A CS:\" + cs.toString());\n" +
					"				break;\n" +
					"			default: \n" +
					"				break;\n" +
					"		}\n"+
					" }\n"+
					"}",
				},
				"A CS:Hello!");
	}
	public void testBug573921_5() {
		runConformTest(
				new String[] {
					"X.java",
					"public class X {\n"+
					" public static void main(String[] args) {\n"+
					"   foo(\"Hello\");\n"+
					" }\n"+
					" private static void foo(Object o) {\n"+
					"		switch(o) {\n" +
					"		case String s when s.length() < 5 :\n" +
					"			System.out.println(\"1:\" + s);\n" +
					"			break;\n" +
					"		case String s when s.length() == 5:\n" +
					"			System.out.println(\"2:\" + s);\n" +
					"			break;\n" +
					"		default : System.out.println(\"Object\");\n" +
					"	}\n"+
					" }\n"+
					"}",
				},
				"2:Hello");
	}
	public void testBug573921_6() {
		runConformTest(
				new String[] {
					"X.java",
					"public class X {\n"+
					" public static void main(String[] args) {\n"+
					"   foo(\"\");\n"+
					" }\n"+
					" private static void foo(Object o) {\n"+
					"		switch(o) {\n" +
					"		case String s when s.length() < 5 :\n" +
					"			System.out.println(\"1:\" + s);\n" +
					"			break;\n" +
					"		case String s when s.length() == 5:\n" +
					"			System.out.println(\"2:\" + s);\n" +
					"			break;\n" +
					"		default : System.out.println(\"Object\");\n" +
					"	}\n"+
					" }\n"+
					"}",
				},
				"1:");
	}
	public void testBug573921_7() {
		runNegativeTest(
				new String[] {
					"X.java",
					"import java.util.*;\n" +
					"public class X {\n"+
					" @SuppressWarnings(\"rawtypes\")\n" +
					" private static void foo(Object o) {\n"+
					"		switch(o) {\n"+
					"		case List cs:\n"+
					"			System.out.println(\"A sequence of length \" + cs.size());\n"+
					"			break;\n"+
					"		case List<String> s: \n"+
					"			System.out.println(\"A string: \" + s);\n"+
					"			break;\n"+
					"		} "+
					" }\n"+
					"}",
				},
				"----------\n" +
				"1. ERROR in X.java (at line 5)\n" +
				"	switch(o) {\n" +
				"	       ^\n" +
				"An enhanced switch statement should be exhaustive; a default label expected\n" +
				"----------\n" +
				"2. ERROR in X.java (at line 9)\n" +
				"	case List<String> s: \n" +
				"	     ^^^^^^^^^^^^^^\n" +
				"Type Object cannot be safely cast to List<String>\n" +
				"----------\n" +
				"3. ERROR in X.java (at line 9)\n" +
				"	case List<String> s: \n" +
				"	     ^^^^^^^^^^^^^^\n" +
				"This case label is dominated by one of the preceding case labels\n" +
				"----------\n");
	}
	public void testBug573921_8() {
		runNegativeTest(
				new String[] {
					"X.java",
					"import java.util.*;\n" +
					"public class X {\n"+
					" @SuppressWarnings(\"rawtypes\")\n" +
					" private static void foo(Object o) {\n"+
					"		switch(o.hashCode()) {\n"+
					"		case String s:\n"+
					"			break;\n"+
					"		default: \n"+
					"			break;\n"+
					"		} "+
					" }\n"+
					"}",
				},
				"----------\n" +
				"1. ERROR in X.java (at line 6)\n" +
				"	case String s:\n" +
				"	     ^^^^^^^^\n" +
				"Type mismatch: cannot convert from int to String\n" +
				"----------\n");
	}
	public void testBug573921_9() {
		runNegativeTest(
				new String[] {
					"X.java",
					"import java.util.*;\n" +
					"public class X {\n"+
					" @SuppressWarnings(\"rawtypes\")\n" +
					" private static void foo(Object o) {\n"+
					"		switch(o) {\n"+
					"		case Object o1:\n"+
					"			break;\n"+
					"		default: \n"+
					"			break;\n"+
					"		} "+
					" }\n"+
					"}",
				},
				"----------\n" +
				"1. ERROR in X.java (at line 8)\n" +
				"	default: \n" +
				"	^^^^^^^\n" +
				"Switch case cannot have both unconditional pattern and default label\n" +
				"----------\n");
	}
	public void testBug573921_10() {
		runNegativeTest(
				new String[] {
					"X.java",
					"import java.util.*;\n" +
					"public class X {\n"+
					" @SuppressWarnings(\"rawtypes\")\n" +
					" private static void foo(List<String> o) {\n"+
					"		switch(o) {\n"+
					"		case List o1:\n"+
					"			break;\n"+
					"		default: \n"+
					"			break;\n"+
					"		} "+
					" }\n"+
					"}",
				},
				"----------\n" +
				"1. ERROR in X.java (at line 8)\n" +
				"	default: \n" +
				"	^^^^^^^\n" +
				"Switch case cannot have both unconditional pattern and default label\n" +
				"----------\n");
	}
	public void testBug573921_11() {
		runNegativeTest(
				new String[] {
					"X.java",
					"import java.util.*;\n" +
					"public class X {\n"+
					" @SuppressWarnings(\"rawtypes\")\n" +
					" private static void foo(String s) {\n"+
					"		switch(s) {\n"+
					"		case CharSequence cs:\n"+
					"			break;\n"+
					"		default: \n"+
					"			break;\n"+
					"		} "+
					" }\n"+
					"}",
				},
				"----------\n" +
				"1. ERROR in X.java (at line 8)\n" +
				"	default: \n" +
				"	^^^^^^^\n" +
				"Switch case cannot have both unconditional pattern and default label\n" +
				"----------\n");
	}
	public void testBug575049_001() {
		runConformTest(
			new String[] {
				"X.java",
				"sealed interface I permits A,B,C {}\n"+
				"final class A implements I {}\n"+
				"final class B implements I {}\n"+
				"record C(int j) implements I {} // Implicitly final\n"+
				"public class X {\n"+
				" static int testSealedCoverage(I i) {\n"+
				"   return switch (i) {\n"+
				"   case A a -> 0;\n"+
				"   case B b -> 1;\n"+
				"   case C c -> 2; // No default required!\n"+
				"   default -> 3;\n"+
				"   };\n"+
				" }\n"+
				" public static void main(String[] args) {\n"+
				"   A a = new A();\n"+
				"   System.out.println(testSealedCoverage(a));\n"+
				" }\n"+
				"}",
			},
			"0");
	}
	public void testBug575049_002() {
		runConformTest(
			new String[] {
				"X.java",
				"sealed interface I permits A,B,C {}\n"+
				"final class A implements I {}\n"+
				"final class B implements I {}\n"+
				"record C(int j) implements I {} // Implicitly final\n"+
				"public class X {\n"+
				" static int testSealedCoverage(I i) {\n"+
				"   return switch (i) {\n"+
				"   case A a -> 0;\n"+
				"   case B b -> 1;\n"+
				"   case C c -> 2; // No default required!\n"+
				"   };\n"+
				" }\n"+
				" public static void main(String[] args) {\n"+
				"   A a = new A();\n"+
				"   System.out.println(testSealedCoverage(a));\n"+
				" }\n"+
				"}",
			},
			"0");
	}
	public void testBug575049_003() {
		runConformTest(
			new String[] {
				"X.java",
				"sealed interface I permits A,B,C {}\n"+
				"final class A implements I {}\n"+
				"final class B implements I {}\n"+
				"record C(int j) implements I {} // Implicitly final\n"+
				"public class X {\n"+
				" static int testSealedCoverage(I i) {\n"+
				"   return switch (i) {\n"+
				"   case A a -> 0;\n"+
				"   case B b -> 1;\n"+
				"   default -> 2; // No default required!\n"+
				"   };\n"+
				" }\n"+
				" public static void main(String[] args) {\n"+
				"   A a = new A();\n"+
				"   System.out.println(testSealedCoverage(a));\n"+
				" }\n"+
				"}",
			},
			"0");
	}
	public void testBug575049_004() {
		runNegativeTest(
			new String[] {
				"X.java",
				"sealed interface I permits A,B,C {}\n"+
				"final class A implements I {}\n"+
				"final class B implements I {}\n"+
				"record C(int j) implements I {} // Implicitly final\n"+
				"public class X {\n"+
				" static int testSealedCoverage(I i) {\n"+
				"   return switch (i) {\n"+
				"   case A a -> 0;\n"+
				"   case B b -> 1;\n"+
				"   };\n"+
				" }\n"+
				" public static void main(String[] args) {\n"+
				"   A a = new A();\n"+
				"   System.out.println(testSealedCoverage(a));\n"+
				" }\n"+
				"}",
			},
			"----------\n" +
			"1. ERROR in X.java (at line 7)\n" +
			"	return switch (i) {\n" +
			"	               ^\n" +
			"A switch expression should have a default case\n" +
			"----------\n");
	}
	public void testBug575048_01() {
		runNegativeTest(
			new String[] {
				"X.java",
				"public class X {\n"+
				" static int foo(Integer i) {\n"+
				"   return switch (i) {\n"+
				"     default -> 2;\n"+
				"     case Integer i1 -> 0;\n"+
				"   };\n"+
				" }\n"+
				" public static void main(String[] args) {\n"+
				"   System.out.println(foo(1));\n"+
				" }\n"+
				"}",
			},
			"----------\n" +
			"1. ERROR in X.java (at line 5)\n" +
			"	case Integer i1 -> 0;\n" +
			"	^^^^^^^^^^^^^^^\n" +
			"Switch case cannot have both unconditional pattern and default label\n" +
			"----------\n" +
			"2. ERROR in X.java (at line 5)\n" +
			"	case Integer i1 -> 0;\n" +
			"	     ^^^^^^^^^^\n" +
			"This case label is dominated by one of the preceding case labels\n" +
			"----------\n");
	}
	public void testBug575053_001() {
		runConformTest(
			new String[] {
				"X.java",
				"public class X {\n" +
				"	public void foo(String o) {\n" +
				"		switch (o) {\n" +
				"		  case String s when s.length() > 0  -> {}\n" +
				"		  default -> {}\n" +
				"		} \n" +
				"	}\n" +
				"	public static void main(String[] args) {\n" +
				"		try{\n" +
				"		  (new X()).foo(null);\n" +
				"		} catch(Exception e) {\n" +
				"		 	System.out.println(\"Null Pointer Exception Thrown\");\n" +
				"		}\n" +
				"	}\n"+
				"}",
			},
			"Null Pointer Exception Thrown");
	}
	public void testBug575053_002() {
		runConformTest(
			new String[] {
				"X.java",
				"public class X {\n" +
				"	public void foo(Object o) {\n" +
				"		switch (o) {\n" +
				"		  case String s -> {}\n" +
				"		  default -> {}\n" +
				"		} \n" +
				"	}\n" +
				"	public static void main(String[] args) {\n" +
				"		try{\n" +
				"		  (new X()).foo(null);\n" +
				"		} catch(Exception t) {\n" +
				"		 	System.err.println(\"Null Pointer Exception Thrown\");\n" +
				"		}\n" +
				"	}\n"+
				"}",
			},
			"",
			"Null Pointer Exception Thrown");
	}
	public void testBug575249_01() {
		runNegativeTest(
			new String[] {
				"X.java",
				"public class X {\n" +
				"	public static int foo(Object o) {\n" +
				"		return switch (o) {\n" +
				"		  case (String s) : yield 0;\n" +
				"		  default : yield 1;\n" +
				"		};\n" +
				"	}\n" +
				"	public static void main(String[] args) {\n" +
				"		System.out.println(foo(\"Hello\"));\n" +
				"	}\n"+
				"}",
			},
			"----------\n" +
			"1. ERROR in X.java (at line 4)\n" +
			"	case (String s) : yield 0;\n" +
			"	             ^\n" +
			"Syntax error on token \"s\", delete this token\n" +
			"----------\n" +
			"2. ERROR in X.java (at line 4)\n" +
			"	case (String s) : yield 0;\n" +
			"	                  ^^^^^\n" +
			"Syntax error on token \"yield\", AssignmentOperator expected after this token\n" +
			"----------\n");
	}
	public void testBug575249_02() {
		runConformTest(
			new String[] {
				"X.java",
				"public class X {\n" +
				"	public static int foo(Object o) {\n" +
				"		return switch (o) {\n" +
				"		  case String s when s.length() < 10 : yield 0;\n" +
				"		  default : yield 1;\n" +
				"		};\n" +
				"	}\n" +
				"	public static void main(String[] args) {\n" +
				"		System.out.println(foo(\"Hello\"));\n" +
				"	}\n"+
				"}",
			},
			"0");
	}
	public void testBug575249_03() {
		runNegativeTest(
			new String[] {
				"X.java",
				"public class X {\n" +
				"	public static int foo(Object o) {\n" +
				"		return switch (o) {\n" +
				"		  case (String s) -> 0;\n" +
				"		  default -> 1;\n" +
				"		};\n" +
				"	}\n" +
				"	public static void main(String[] args) {\n" +
				"		System.out.println(foo(\"Hello\"));\n" +
				"	}\n"+
				"}",
			},
			"""
			----------
			1. ERROR in X.java (at line 4)
				case (String s) -> 0;
				^^^^
			Syntax error on token "case", ( expected after this token
			----------
			2. ERROR in X.java (at line 4)
				case (String s) -> 0;
				                   ^
			Syntax error, insert ":" to complete SwitchLabel
			----------
			"""
				);
	}
	public void testBug575249_04() {
		runConformTest(
			new String[] {
				"X.java",
				"public class X {\n" +
				"	public static int foo(Object o) {\n" +
				"		return switch (o) {\n" +
				"		  case String s when s.length() < 10 -> 0;\n" +
				"		  default -> 1;\n" +
				"		};\n" +
				"	}\n" +
				"	public static void main(String[] args) {\n" +
				"		System.out.println(foo(\"Hello\"));\n" +
				"	}\n"+
				"}",
			},
			"0");
	}
	public void testBug575241_01() {
		runConformTest(
			new String[] {
				"X.java",
				"public class X {\n"+
				" static int foo(Integer i) {\n"+
				"   return switch (i) {\n"+
				"     case Integer i1 -> 0;\n"+
				"   };\n"+
				" }\n"+
				" public static void main(String[] args) {\n"+
				"   System.out.println(foo(1));\n"+
				" }\n"+
				"}",
			},
			"0");
	}
	public void testBug575241_02() {
		runConformTest(
			new String[] {
				"X.java",
				"public class X {\n"+
				" static int foo(Integer i) {\n"+
				"   return switch (i) {\n"+
				"     case Object o -> 0;\n"+
				"   };\n"+
				" }\n"+
				" public static void main(String[] args) {\n"+
				"   System.out.println(foo(1));\n"+
				" }\n"+
				"}",
			},
			"0");
	}
	public void testBug575241_03() {
		runConformTest(
			new String[] {
				"X.java",
				"public class X {\n"+
				" static int foo(Object myVar) {\n"+
				"   return switch (myVar) {\n"+
				"     case null  -> 0;\n"+
				"     case Integer o -> 1;\n"+
				"     case Object obj ->2;\n"+
				"   };\n"+
				" }\n"+
				" public static void main(String[] args) {\n"+
				"   System.out.println(foo(Integer.valueOf(0)));\n"+
				"   System.out.println(foo(null));\n"+
				" }\n"+
				"}",
			},
			"1\n" +
			"0");
	}
	public void testBug575241_04() {
		runConformTest(
			new String[] {
				"X.java",
				"public class X {\n"+
				" static int foo(Object myVar) {\n"+
				"   return switch (myVar) {\n"+
				"     case Integer o -> 1;\n"+
				"     case Object obj ->2;\n"+
				"   };\n"+
				" }\n"+
				" public static void main(String[] args) {\n"+
				"   System.out.println(foo(Integer.valueOf(0)));\n"+
				"   try {\n"+
				"   foo(null);\n"+
				"   } catch (NullPointerException e) {\n"+
				"     System.out.println(\"NPE\");\n"+
				"   }\n"+
				" }\n"+
				"}",
			},
			"1\n" +
			"NPE");
	}
	public void testBug575241_05() {
		runConformTest(
			new String[] {
				"X.java",
				"public class X {\n"+
				" static void foo(Integer myVar) {\n"+
				"    switch (myVar) {\n"+
				"     case  null  -> System.out.println(100);\n"+
				"     case Integer o -> System.out.println(o);\n"+
				"   };\n"+
				" }\n"+
				" public static void main(String[] args) {\n"+
				"   foo(Integer.valueOf(0));\n"+
				"   try {\n"+
				"   foo(null);\n"+
				"   } catch (NullPointerException e) {\n"+
				"     System.out.println(\"NPE\");\n"+
				"   }\n"+
				" }\n"+
				"}",
			},
			"0\n" +
			"100");
	}
	public void testBug575241_06() {
		runConformTest(
			new String[] {
				"X.java",
				"public class X {\n"+
				" static void foo(Integer myVar) {\n"+
				"    switch (myVar) {\n"+
				"     case Integer o -> System.out.println(o);\n"+
				"   };\n"+
				" }\n"+
				" public static void main(String[] args) {\n"+
				"   foo(Integer.valueOf(0));\n"+
				"   try {\n"+
				"   foo(null);\n"+
				"   } catch (NullPointerException e) {\n"+
				"     System.out.println(\"NPE\");\n"+
				"   }\n"+
				" }\n"+
				"}",
			},
			"0\n" +
			"NPE");
	}
	public void testBug575241_07() {
		runConformTest(
			new String[] {
				"X.java",
				"public class X {\n"+
				" static void foo(String myVar) {\n"+
				"    switch (myVar) {\n"+
				"     case  null  -> System.out.println(100);\n"+
				"     case String o -> System.out.println(o);\n"+
				"   };\n"+
				" }\n"+
				" public static void main(String[] args) {\n"+
				"   foo(\"Hello\");\n"+
				"   foo(null);\n"+
				" }\n"+
				"}",
			},
			"Hello\n" +
			"100");
	}
	public void testBug575241_08() {
		runConformTest(
			new String[] {
				"X.java",
				"public class X {\n"+
				" static void foo(String myVar) {\n"+
				"    switch (myVar) {\n"+
				"     case String o -> System.out.println(o);\n"+
				"   };\n"+
				" }\n"+
				" public static void main(String[] args) {\n"+
				"   foo(\"Hello\");\n"+
				"   try {\n"+
				"   foo(null);\n"+
				"   } catch (NullPointerException e) {\n"+
				"     System.out.println(\"NPE\");\n"+
				"   }\n"+
				" }\n"+
				"}",
			},
			"Hello\n" +
			"NPE");
	}
	public void testBug575356_01() {
		this.runNegativeTest(
				new String[] {
					"X.java",
					"public class X {\n"+
					" static void foo(Integer myVar) {\n"+
					"    switch (myVar) {\n"+
					"     case default -> System.out.println(\"hello\");\n"+
					"   };   \n"+
					" }   \n"+
					"\n"+
					" public static  void main(String[] args) {\n"+
					"   foo(Integer.valueOf(10)); \n"+
					" } \n"+
					"}",
				},
				"----------\n" +
				"1. ERROR in X.java (at line 4)\n" +
				"	case default -> System.out.println(\"hello\");\n" +
				"	     ^^^^^^^\n" +
				"A \'default\' can occur after \'case\' only as a second case label expression and that too only if \'null\' precedes  in \'case null, default\' \n" +
				"----------\n");
	}
	public void testBug575356_02() {
		this.runConformTest(
				new String[] {
					"X.java",
					"public class X {\n"+
					" static void foo(Integer myVar) {\n"+
					"    switch (myVar) {\n"+
					"     case null, default -> System.out.println(\"hello\");\n"+
					"   };   \n"+
					" }   \n"+
					"\n"+
					" public static  void main(String[] args) {\n"+
					"   foo(Integer.valueOf(10)); \n"+
					" } \n"+
					"}",
				},
				"hello");
	}
	public void testBug575356_03() {
		this.runNegativeTest(
				new String[] {
					"X.java",
					"public class X {\n"+
					" static void foo(Integer myVar) {\n"+
					"    switch (myVar) {\n"+
					"     case default, null -> System.out.println(\"hello\");\n"+
					"   };   \n"+
					" }   \n"+
					"\n"+
					" public static  void main(String[] args) {\n"+
					"   foo(Integer.valueOf(10)); \n"+
					" } \n"+
					"}",
				},
				"----------\n" +
				"1. ERROR in X.java (at line 4)\n" +
				"	case default, null -> System.out.println(\"hello\");\n" +
				"	     ^^^^^^^\n" +
				"A \'default\' can occur after \'case\' only as a second case label expression and that too only if \'null\' precedes  in \'case null, default\' \n" +
				"----------\n" +
				"2. ERROR in X.java (at line 4)\n" +
				"	case default, null -> System.out.println(\"hello\");\n" +
				"	              ^^^^\n" +
				"A null case label has to be either the only expression in a case label or the first expression followed only by a default\n" +
				"----------\n");
	}
	public void testBug575356_04() {
		this.runConformTest(
				new String[] {
					"X.java",
					"public class X {\n"+
					"private static void foo(Object o) {\n"+
					"   switch (o) {\n"+
					"    case Integer i ->\n"+
					"      System.out.println(\"Integer:\"+ i );\n"+
					"    case null, default -> System.out.println(o.toString() );\n"+
					"   }\n"+
					"}\n"+
					"\n"+
					" public static  void main(String[] args) {\n"+
					"   foo(Integer.valueOf(10)); \n"+
					"   foo(new String(\"Hello\")); \n"+
					" } \n"+
					"}",
				},
				"Integer:10\n" +
				"Hello");
	}
	public void testBug575052_001() {
		runConformTest(
			new String[] {
				"X.java",
				"public class X {\n"+
				" static void foo(Object o) {\n"+
				"   switch (o) {\n"+
				"   case String s -> System.out.println(s);\n"+
				"   default -> System.out.println(0);\n"+
				"   };\n"+
				" }\n"+
				" public static void main(String[] args) {\n"+
				"   foo(\"Hello\");\n"+
				" }\n"+
				"}",
			},
			"Hello");
	}
	public void testBug575052_002() {
		runNegativeTest(
			new String[] {
				"X.java",
				"public class X {\n"+
				" static void foo(Object o) {\n"+
				"   switch (o) {\n"+
				"   	case String s -> System.out.println(s);\n"+
				"   };\n"+
				" }\n"+
				" public static void main(String[] args) {\n"+
				"   foo(\"Hello\");\n"+
				" }\n"+
				"}",
			},
			"----------\n" +
			"1. ERROR in X.java (at line 3)\n" +
			"	switch (o) {\n" +
			"	        ^\n" +
			"An enhanced switch statement should be exhaustive; a default label expected\n" +
			"----------\n");
	}
	public void testBug575052_003() {
		runNegativeTest(
			new String[] {
				"X.java",
				"public class X {\n"+
				" static int foo(Object o) {\n"+
				"   switch (o) {\n"+
				"   	case null -> System.out.println(0);\n"+
				"   };\n"+
				" }\n"+
				" public static void main(String[] args) {\n"+
				"   foo(\"Hello\");\n"+
				" }\n"+
				"}",
			},
			"----------\n" +
			"1. ERROR in X.java (at line 3)\n" +
			"	switch (o) {\n" +
			"	        ^\n" +
			"An enhanced switch statement should be exhaustive; a default label expected\n" +
			"----------\n");
	}
	public void testBug575052_004() {
		runConformTest(
			new String[] {
				"X.java",
				"public class X {\n"+
				" private static int foo(int i) {\n"+
				"   switch (i) {\n"+
				"   case 1:\n"+
				"     break;\n"+
				"   }\n"+
				"   return 0;\n"+
				" }\n"+
				" public static void main(String[] args) {\n"+
				"   System.out.println(X.foo(0));\n"+
				" }\n"+
				"}",
			},
			"0");
	}
	public void testBug575050_001() {
		runNegativeTest(
			new String[] {
				"X.java",
				"public class X {\n"+
				" static int foo(Object o) {\n"+
				"   return switch (o) {\n"+
				"   	case String s -> 0;\n"+
				"   };\n"+
				" }\n"+
				" public static void main(String[] args) {\n"+
				"   foo(\"Hello\");\n"+
				" }\n"+
				"}",
			},
			"----------\n" +
			"1. ERROR in X.java (at line 3)\n" +
			"	return switch (o) {\n" +
			"	               ^\n" +
			"A switch expression should have a default case\n" +
			"----------\n");
	}
	public void testBug575050_002() {
		runNegativeTest(
			new String[] {
				"X.java",
				"public class X {\n"+
				" static int  foo(Object o) {\n"+
				"   return switch (o) {\n"+
				"   	case null -> 0;\n"+
				"   };\n"+
				" }\n"+
				" public static void main(String[] args) {\n"+
				"   foo(\"Hello\");\n"+
				" }\n"+
				"}",
			},
			"----------\n" +
			"1. ERROR in X.java (at line 3)\n" +
			"	return switch (o) {\n" +
			"	               ^\n" +
			"A switch expression should have a default case\n" +
			"----------\n");
	}
	// From 14.11.1.2 - null to be handled separately - no dominance here
	public void testBug575047_01() {
		runNegativeTest(
				new String[] {
					"X.java",
					"public class X {\n"+
					" static int foo(Integer i) {\n"+
					"   return switch (i) {\n"+
					"     case Integer i1 -> 0;\n"+
					"     case null -> 2;\n"+
					"   };\n"+
					"   Zork();\n"+
					" }\n"+
					"}",
				},
				"----------\n" +
				"1. ERROR in X.java (at line 7)\n" +
				"	Zork();\n" +
				"	^^^^\n" +
				"The method Zork() is undefined for the type X\n" +
				"----------\n");
	}
	// A switch label that has a pattern case label element p dominates another
	// switch label that has a constant case label element c if either of the
	// following is true:
	//   * the type of c is a primitive type and its wrapper class (5.1.7) is a subtype of the erasure of the type of p.
    //   * the type of c is a reference type and is a subtype of the erasure of the type of p.
	public void testBug575047_02() {
		runNegativeTest(
				new String[] {
					"X.java",
					"public class X {\n"+
					" static int foo(Integer i) {\n"+
					"   return switch (i) {\n"+
					"     case Integer i1 -> i1;\n"+
					"     case 0 -> 0;\n"+
					"   };\n"+
					" }\n"+
					"}",
				},
				"----------\n" +
				"1. ERROR in X.java (at line 5)\n" +
				"	case 0 -> 0;\n" +
				"	     ^\n" +
				"This case label is dominated by one of the preceding case labels\n" +
				"----------\n");
	}
	public void testBug575047_03() {
		runNegativeTest(
				new String[] {
					"X.java",
					"public class X {\n"+
					" static void foo(Color c) {\n"+
					"   switch (c) {\n" +
					"			case Color c1 : \n" +
					"				break;\n" +
					"			case Blue :\n" +
					"				break;\n" +
					"		}\n"+
					" }\n"+
					"enum Color { Blue, Red; }\n" +
					"}",
				},
				"----------\n" +
				"1. ERROR in X.java (at line 6)\n" +
				"	case Blue :\n" +
				"	     ^^^^\n" +
				"This case label is dominated by one of the preceding case labels\n" +
				"----------\n");
	}
	public void testBug575047_04() {
		runConformTest(
				new String[] {
					"X.java",
					"public class X {\n"+
					" static int foo(Integer i) {\n"+
					"   return switch (i) {\n"+
					"     case null -> 2;\n"+
					"     case Integer i1 -> 0;\n"+
					"   };\n"+
					" }\n"+
					" public static void main(String[] args) {\n"+
					"   System.out.println(foo(null));\n"+
					"   System.out.println(foo(Integer.valueOf(0)));\n"+
					" }\n"+
					"}",
				},
				"2\n" +
				"0");
	}
	public void testBug575047_05() {
		runNegativeTest(
				new String[] {
					"X.java",
					"public class X {\n"+
					" static void foo(float c) {\n"+
					"   switch (c) {\n" +
					"			case 0 : \n" +
					"				break;\n" +
					"			default :\n" +
					"		}\n"+
					" }\n"+
					"}",
				},
				"----------\n" +
				"1. ERROR in X.java (at line 4)\n" +
				"	case 0 : \n" +
				"	     ^\n" +
				"Type mismatch: cannot convert from int to float\n" +
				"----------\n");
	}
	public void testBug575047_06() {
		runNegativeTest(
				new String[] {
					"X.java",
					"public class X {\n"+
					" static int foo(String o) {\n"+
					"    return switch (o) {\n" +
					"		     case String s when s.length() > 0 -> 3;\n" +
					"		     case String s1 -> 1;\n" +
					"		     case String s -> -1;\n"+
					"		   };\n"+
					" }\n"+
					"}",
				},
				"----------\n" +
				"1. ERROR in X.java (at line 6)\n" +
				"	case String s -> -1;\n" +
				"	     ^^^^^^^^\n" +
				"The switch statement cannot have more than one unconditional pattern\n" +
				"----------\n" +
				"2. ERROR in X.java (at line 6)\n" +
				"	case String s -> -1;\n" +
				"	     ^^^^^^^^\n" +
				"This case label is dominated by one of the preceding case labels\n" +
				"----------\n");
	}
	// Test that when a literal is used as case constant
	// we report type mismatch error against the literal's type and
	// not on other types the case statement may have resolved too
	public void testBug575047_07() {
		runNegativeTest(
				new String[] {
					"X.java",
					"public class X {\n"+
					" static void foo(Number i) {\n"+
					"	    switch (i) {\n"+
					"		 case Integer j, \"\":\n"+
					"			 System.out.println(0);\n"+
					"		 default:\n"+
					"	   }\n"+
					"	}\n"+
					"}",
				},
				"----------\n" +
				"1. ERROR in X.java (at line 4)\n" +
				"	case Integer j, \"\":\n" +
				"	     ^^^^^^^^^\n" +
				"Cannot mix pattern with other case labels\n" +
				"----------\n" +
				"2. ERROR in X.java (at line 4)\n" +
				"	case Integer j, \"\":\n" +
				"	                ^^\n" +
				"Type mismatch: cannot convert from String to Number\n" +
				"----------\n");
	}
	public void testBug575047_08() {
		runConformTest(
				new String[] {
					"X.java",
					"public class X {\n"+
					" static int foo(Integer i) {\n"+
					"   return switch (i) {\n"+
					"     case 0 -> 0;\n"+
					"     case Integer i1 -> i1;\n"+
					"   };\n"+
					" }\n"+
					" public static void main(String[] args) {\n"+
					"   System.out.println(foo(3));\n"+
					"   System.out.println(foo(0));\n"+
					" }\n"+
					"}",
				},
				"3\n"+
				"0");
	}
	public void testBug575047_09() {
		runConformTest(
				new String[] {
					"X.java",
					"public class X {\n"+
					" 	static int foo(String i) {\n"+
					"		return switch (i) {\n"+
					"	     case \"\" -> 0;\n"+
					"	     case String s -> -1;\n"+
					"	   };\n"+
					"	}\n"+
					" public static void main(String[] args) {\n"+
					"   System.out.println(foo(\"\"));\n"+
					"   System.out.println(foo(\"abc\"));\n"+
					" }\n"+
					"}",
				},
				"0\n" +
				"-1");
	}
	public void testBug575047_10() {
		runConformTest(
				new String[] {
					"X.java",
					"public class X {\n"+
					"	static String foo(Object o) {\n" +
					"	   return switch (o) {\n" +
					"		 case String i when i.length() == 0 -> \"empty\";\n" +
					"	     case String i when i.length() > 0 -> \"zero+\";\n" +
					"	     case Color s -> s.toString();\n" +
					"		 default -> \"unknown\";\n" +
					"	   };\n" +
					"	}\n" +
					"	public static void main(String[] args) {\n" +
					"		System.out.println(foo(\"abc\"));\n" +
					"		System.out.println(foo(\"\"));\n" +
					"		System.out.println(Color.Blue);\n" +
					"		System.out.println(foo(args));\n" +
					"	}\n" +
					"} \n" +
					"enum Color {\n" +
					"	Blue, Red; \n" +
					"}",
				},
				"zero+\n" +
				"empty\n" +
				"Blue\n" +
				"unknown");
	}
	// Positive - Mix enum constants as well as suitable pattern var
	public void testBug575047_11() {
		runConformTest(
				new String[] {
					"X.java",
					"public class X {\n"+
					"	static String foo(Color o) {\n" +
					"		return switch (o) {\n" +
					"	     case Red -> \"Const:Red\";\n" +
					"	     case Color s -> s.toString();\n" +
					"	   };\n" +
					"	}\n" +
					"	public static void main(String[] args) {\n" +
					"		System.out.println(foo(Color.Red));\n" +
					"		System.out.println(foo(Color.Blue));\n" +
					"	}\n" +
					"} \n" +
					"enum Color {\n" +
					"	Blue, Red; \n" +
					"}",
				},
				"Const:Red\n" +
				"Blue");
	}
	public void testBug575047_12() {
		runConformTest(
				new String[] {
					"X.java",
					"public class X {\n"+
					"	static String foo(Color o) {\n" +
					"		return switch (o) {\n" +
					"	     case Red -> \"Red\";\n" +
					"	     case Color s when s == Color.Blue  -> s.toString();\n" +
					"	     case Color s -> s.toString();\n" +
					"	   };\n" +
					"	}\n" +
					"	public static void main(String[] args) {\n" +
					"		System.out.println(Color.Red);\n" +
					"		System.out.println(Color.Blue);\n" +
					"	}\n" +
					"} \n" +
					"enum Color {\n" +
					"	Blue, Red; \n" +
					"}",
				},
				"Red\n" +
				"Blue");
	}
	public void testBug575047_13() {
		runNegativeTest(
				new String[] {
					"X.java",
					"public class X {\n"+
					"	static String foo(Color o) {\n" +
					"		return switch (o) {\n" +
					"	     case Color s when s == Color.Blue  -> s.toString();\n" +
					"	     case Red -> \"Red\";\n" +
					"	     case null -> \"\";\n" +
					"	   };\n" +
					"	}\n" +
					"} \n" +
					"enum Color {\n" +
					"	Blue, Red; \n" +
					"}",
				},
				"----------\n" +
				"1. ERROR in X.java (at line 3)\n" +
				"	return switch (o) {\n" +
				"	               ^\n" +
				"A Switch expression should cover all possible values\n" +
				"----------\n");
	}
	public void testBug575047_14() {
		runNegativeTest(
				new String[] {
					"X.java",
					"public class X {\n"+
					"	static String foo(Color o) {\n" +
					"		return switch (o) {\n" +
					"	     case Color s when s == Color.Blue  -> s.toString();\n" +
					"	     case Red -> \"Red\";\n" +
					"	   };\n" +
					"	}\n" +
					"} \n" +
					"enum Color {\n" +
					"	Blue, Red; \n" +
					"}",
				},
				"----------\n" +
				"1. ERROR in X.java (at line 3)\n" +
				"	return switch (o) {\n" +
				"	               ^\n" +
				"A Switch expression should cover all possible values\n" +
				"----------\n");
	}
	public void testBug575047_15() {
		runConformTest(
				new String[] {
					"X.java",
					"public class X {\n" +
					"	static void foo(Integer o) {\n" +
					"		switch (o) {\n" +
					"		  case 1: break;\n" +
					"		  case Integer s when s == 2:\n" +
					"			  System.out.println(s);break;\n" +
					"		  case null, default:\n" +
					"			  System.out.println(\"null/default\");\n" +
					"		}\n" +
					"	}\n" +
					"	public static  void main(String[] args) {\n" +
					"		foo(null);\n" +
					"	}\n" +
					"}",
				},
				"null/default");
	}
	public void testBug575360_001() {
		runConformTest(
				new String[] {
					"X.java",
					"public class X {\n"+
					" static void foo(String myVar) { // String\n"+
					"    switch (myVar) {\n"+
					"     case null, default : System.out.println(\"hello\");\n"+
					"   };   \n"+
					" }\n"+
					" public static  void main(String[] args) { \n"+
					"   foo(new String(\"Hello\")); \n"+
					" }\n"+
					"}",
				},
				"hello");
	}
	public void testBug575055_001() {
		runNegativeTest(
				new String[] {
					"X.java",
					"public class X {\n"+
					"	public int foo(CharSequence c) {\n" +
					"		return switch (c) {\n" +
					"		   case CharSequence c1 when (c instanceof String c1 && c1.length() > 0) -> 0;\n" +
					"		   default -> 0;\n" +
					"		};\n" +
					"	}" +
					"}",
				},
				"----------\n" +
				"1. ERROR in X.java (at line 4)\n" +
				"	case CharSequence c1 when (c instanceof String c1 && c1.length() > 0) -> 0;\n" +
				"	                                               ^^\n" +
				"A pattern variable with the same name is already defined in the statement\n" +
				"----------\n");
	}
	// Fails with Javac as it prints Javac instead of throwing NPE
	// https://bugs.openjdk.java.net/browse/JDK-8272776
	public void testBug575051_1() {
		runNegativeTest(
				new String[] {
					"X.java",
					"public class X {\n" +
					"	public void foo(Object o) {\n" +
					"	  try{\n" +
					"		switch (o) {\n" +
					"		  default:\n" +
					"			  break;\n" +
					"		  case String s :\n" +
					"			  System.out.println(s);\n" +
					"		} \n" +
					"	  } catch(Exception t) {\n" +
					"		 t.printStackTrace(System.out);\n" +
					"	  }\n" +
					"	}\n" +
					"	public static void main(String[] args) {\n" +
					"		  (new X()).foo(null);\n" +
					"	}\n" +
					"}",
				},
				"----------\n" +
				"1. ERROR in X.java (at line 7)\n" +
				"	case String s :\n" +
				"	     ^^^^^^^^\n" +
				"This case label is dominated by one of the preceding case labels\n" +
				"----------\n");
	}
	// Test we don't report any illegal fall-through to null case
	public void testBug575051_2() {
		runConformTest(
				new String[] {
					"X.java",
					"public class X {\n" +
					"	public void foo(Object o) {\n" +
					"		switch (o) {\n" +
					"		  case String s :\n" +
					"			  System.out.println(s);\n" +
					"				//$FALL-THROUGH$\n" +
					"		  case null:\n" +
					"			  break;\n" +
					"		  default : \n" +
					"				  break;\n" +
					"		}\n" +
					"	}\n" +
					"	public static void main(String[] args) {\n" +
					"		(new X()).foo(null);\n" +
					"	}\n" +
					"}",
				},
				"");
	}
	public void testBug575571_1() {
		Map<String, String> options = getCompilerOptions();
		options.put(CompilerOptions.OPTION_ReportMissingDefaultCase, CompilerOptions.WARNING);
		runWarningTest(
		new String[] {
		"X.java",
		"public class X {\n" +
		"       public void foo(Color o) {\n" +
		"               switch (o) {\n" +
		"                 case Blue:\n" +
		"                       break;\n" +
		"               }\n" +
		"       }\n" +
		"       public static void main(String[] args) {}\n" +
		"}\n" +
		"enum Color {   Blue;  }\n",
		},
		"----------\n" +
		"1. WARNING in X.java (at line 3)\n" +
		"	switch (o) {\n" +
		"	        ^\n" +
		"The switch over the enum type Color should have a default case\n" +
		"----------\n",
		options);
	}
	public void testBug575571_2() {
		runNegativeTest(
				new String[] {
						"X.java",
						"public class X {\n" +
						"	public void foo(Color o) {\n" +
						"		switch (o) {\n" +
						"		  case Blue:\n" +
						"		  case Color c:\n" +
						"			break;\n" +
						"		}\n" +
						"	}\n" +
						"	public static void main(String[] args) {}\n" +
						"}\n" +
						"enum Color {	Blue, Red;  }\n",
				},
				"----------\n" +
				"1. ERROR in X.java (at line 5)\n" +
				"	case Color c:\n" +
				"	^^^^^^^^^^^^\n" +
				"Illegal fall-through to a pattern\n" +
				"----------\n");
	}
	public void testBug575714_01() {
		runNegativeTest(
				new String[] {
						"X.java",
						"class X {\n"+
						" static Object foo(Object o) {\n"+
						"   switch (o) {\n"+
						"       case Object __ -> throw new AssertionError(); \n"+
						"   }\n"+
						" }\n"+
						" public static void main(String[] args) {\n"+
						"   Zork();\n"+
						" }\n"+
						"}",
				},
				"----------\n" +
				"1. ERROR in X.java (at line 8)\n" +
				"	Zork();\n" +
				"	^^^^\n" +
				"The method Zork() is undefined for the type X\n" +
				"----------\n");
	}
	public void testBug575714_02() {
		runNegativeTest(
				new String[] {
					"X.java",
					"class X {\n"+
					" static Object foo(Object o) {\n"+
					"   switch (o) {\n"+
					"       case Object __ -> System.out.println(\"Hello\"); \n"+
					"   }\n"+
					" }\n"+
					" public static void main(String[] args) {\n"+
					"   X.foo(new X());\n"+
					" }\n"+
					"}",
				},
				"----------\n" +
				"1. ERROR in X.java (at line 2)\n" +
				"	static Object foo(Object o) {\n" +
				"	              ^^^^^^^^^^^^^\n" +
				"This method must return a result of type Object\n" +
				"----------\n");
	}
	public void testBug575714_03() {
		runConformTest(
				new String[] {
					"X.java",
					"class X {\n"+
					" static Object foo(Object o) {\n"+
					"   switch (o) {\n"+
					"       case Object __ -> System.out.println(\"Hello\"); \n"+
					"   }\n"+
					"   return null;\n"+
					" }\n"+
					" public static void main(String[] args) {\n"+
					"   X.foo(new X());\n"+
					" }\n"+
					"}",
				},
				"Hello");
	}
	public void testBug575714_04() {
		runConformTest(
				new String[] {
					"X.java",
					"class X {\n"+
					" static Object foo(Object o) throws Exception {\n"+
					"   switch (o) {\n"+
					"       case Object __ -> throw new Exception(); \n"+
					"   }\n"+
					" }\n"+
					" public static void main(String[] args) {\n"+
					"   try {\n"+
					"     X.foo(new X());\n"+
					"   } catch (Exception e) {\n"+
					"     System.out.println(\"Hello\");\n"+
					"   }\n"+
					" }\n"+
					"}",
				},
				"Hello");
	}
	public void testBug575687_1() {
		runNegativeTest(
				new String[] {
						"X.java",
						"public class X {\n" +
						"	static void number(Number i) {\n" +
						"		switch (i) {\n" +
						"			case Integer i2, 4.5:\n" +
						"			case 4.3: System.out.println();\n" +
						"			default: System.out.println(\"nothing\");\n" +
						"		}\n" +
						"	}\n" +
						"	public static void main(String[] args) {}\n" +
						"}\n" +
						"enum Color {	Blue, Red;  }\n",
				},
				"----------\n" +
				"1. ERROR in X.java (at line 4)\n" +
				"	case Integer i2, 4.5:\n" +
				"	     ^^^^^^^^^^\n" +
				"Cannot mix pattern with other case labels\n" +
				"----------\n" +
				"2. ERROR in X.java (at line 4)\n" +
				"	case Integer i2, 4.5:\n" +
				"	                 ^^^\n" +
				"Type mismatch: cannot convert from double to Number\n" +
				"----------\n" +
				"3. ERROR in X.java (at line 5)\n" +
				"	case 4.3: System.out.println();\n" +
				"	     ^^^\n" +
				"Type mismatch: cannot convert from double to Number\n" +
				"----------\n");
	}
	public void testBug575686_1() {
		runNegativeTest(
				new String[] {
						"X.java",
						"public class X {\n" +
						"	void m(Object o) {\n" +
						"		switch (o) {\n" +
						"			case Integer i1, String s1 ->\n" +
						"				System.out.print(s1);\n" +
						"			default -> System.out.print(\"default\");\n" +
						"			case Number n, null ->\n" +
						"				System.out.print(o);\n" +
						"			case null, Class c ->\n" +
						"				System.out.print(o);\n" +
						"		}\n" +
						"	}\n" +
						"	public static void main(String[] args) {}\n" +
						"}\n" +
						"enum Color {	Blue, Red;  }\n",
				},
				"----------\n" +
				"1. ERROR in X.java (at line 4)\n" +
				"	case Integer i1, String s1 ->\n" +
				"	     ^^^^^^^^^^\n" +
				"Cannot mix pattern with other case labels\n" +
				"----------\n" +
				"2. ERROR in X.java (at line 7)\n" +
				"	case Number n, null ->\n" +
				"	     ^^^^^^^^\n" +
				"Cannot mix pattern with other case labels\n" +
				"----------\n" +
				"3. ERROR in X.java (at line 7)\n" +
				"	case Number n, null ->\n" +
				"	     ^^^^^^^^\n" +
				"This case label is dominated by one of the preceding case labels\n" +
				"----------\n" +
				"4. ERROR in X.java (at line 7)\n" +
				"	case Number n, null ->\n" +
				"	               ^^^^\n" +
				"Duplicate case\n" +
				"----------\n" +
				"5. ERROR in X.java (at line 9)\n" +
				"	case null, Class c ->\n" +
				"	     ^^^^\n" +
				"Duplicate case\n" +
				"----------\n" +
				"6. WARNING in X.java (at line 9)\n" +
				"	case null, Class c ->\n" +
				"	           ^^^^^\n" +
				"Class is a raw type. References to generic type Class<T> should be parameterized\n" +
				"----------\n" +
				"7. ERROR in X.java (at line 9)\n" +
				"	case null, Class c ->\n" +
				"	           ^^^^^^^\n" +
				"Cannot mix pattern with other case labels\n" +
				"----------\n" +
				"8. ERROR in X.java (at line 9)\n" +
				"	case null, Class c ->\n" +
				"	           ^^^^^^^\n" +
				"This case label is dominated by one of the preceding case labels\n" +
				"----------\n");
	}
	public void testBug575738_001() {
		runNegativeTest(
				new String[] {
						"X.java",
						"public class X {\n" +
						"	private static void foo(Object o) {\n" +
						"	   switch (o.hashCode()) {\n" +
						"	     case int t: System.out.println(\"Integer\"); \n" +
						"	     default : System.out.println(\"Object\"); \n" +
						"	   }\n" +
						"	}\n" +
						"	public static void main(String[] args) { \n" +
						"		foo(\"Hello World\");\n" +
						"	}\n" +
						"}"
				},
				"----------\n" +
				"1. ERROR in X.java (at line 4)\n" +
				"	case int t: System.out.println(\"Integer\"); \n" +
				"	     ^^^^^\n" +
				"Unexpected type int, expected class or array type\n" +
				"----------\n");
	}
	public void testBug575738_002() {
		runNegativeTest(
				new String[] {
						"X.java",
						"public class X {\n" +
						"	private static void foo(Object o) {\n" +
						"	   switch (o.hashCode()) {\n" +
						"	     case Integer t: System.out.println(\"Integer\"); \n" +
						"	     default : System.out.println(\"Object\"); \n" +
						"	   }\n" +
						"	}\n" +
						"	public static void main(String[] args) { \n" +
						"		foo(\"Hello World\");\n" +
						"	}\n" +
						"}"
				},
				"----------\n" +
				"1. ERROR in X.java (at line 4)\n" +
				"	case Integer t: System.out.println(\"Integer\"); \n" +
				"	     ^^^^^^^^^\n" +
				"Type mismatch: cannot convert from int to Integer\n" +
				"----------\n");
	}

	public void testBug576075_001() throws Exception {
		runConformTest(
			new String[] {
				"p/Rec.java",
				"package p;\n"+
				"import p.Rec.MyInterface.MyClass1;\n"+
				"import p.Rec.MyInterface.MyClass2;\n"+
				"public record Rec(MyInterface c) {\n"+
				"	public static sealed interface MyInterface permits MyClass1, MyClass2 {\n"+
				"		public static final class MyClass1 implements MyInterface { }\n"+
				"        public static final class MyClass2 implements MyInterface { }\n"+
				"    }\n"+
				"    public boolean bla() {\n"+
				"        return switch (c) {\n"+
				"            case MyClass1 mc1 -> true;\n"+
				"            case MyClass2 mc2 -> false;\n"+
				"        };\n"+
				"    }\n"+
				"    public static void main(String[] args) {\n"+
				"        new Rec(new MyClass1()).hashCode();\n"+
				"        System.out.println(\"works\");\n"+
				"    }\n"+
				"}\n"
			},
		 "works");
		String expectedOutput =
				"Bootstrap methods:\n" +
				"  0 : # 95 invokestatic java/lang/runtime/SwitchBootstraps.typeSwitch:(Ljava/lang/invoke/MethodHandles$Lookup;Ljava/lang/String;Ljava/lang/invoke/MethodType;[Ljava/lang/Object;)Ljava/lang/invoke/CallSite;\n" +
				"	Method arguments:\n" +
				"		#32 p/Rec$MyInterface$MyClass1\n" +
				"		#34 p/Rec$MyInterface$MyClass2,\n" +
				"  1 : # 102 invokestatic java/lang/runtime/ObjectMethods.bootstrap:(Ljava/lang/invoke/MethodHandles$Lookup;Ljava/lang/String;Ljava/lang/invoke/TypeDescriptor;Ljava/lang/Class;Ljava/lang/String;[Ljava/lang/invoke/MethodHandle;)Ljava/lang/Object;\n" +
				"	Method arguments:\n" +
				"		#1 p/Rec\n" +
				"		#103 c\n" +
				"		#104 REF_getField c:Lp/Rec$MyInterface;";
		SwitchPatternTest.verifyClassFile(expectedOutput, "p/Rec.class", ClassFileBytesDisassembler.SYSTEM);
	}
	public void testBug576785_001() {
		runConformTest(
			new String[] {
				"X.java",
				"sealed interface J<X> permits D, E {}\n"+
				"final class D implements J<String> {}\n"+
				"final class E<X> implements J<X> {}\n"+
				"\n"+
				"public class X {\n"+
				"       static int testExhaustive2(J<Integer> ji) {\n"+
				"               return switch (ji) { // Exhaustive!\n"+
				"               case E<Integer> e -> 42;\n"+
				"               };\n"+
				"       }\n"+
				"       public static void main(String[] args) {\n"+
				"               J<Integer> ji = new E<>();\n"+
				"               System.out.println(X.testExhaustive2(ji));\n"+
				"       }\n"+
				"}",
			},
			"42");
	}
	public void testBug576785_002() {
		runNegativeTest(
				new String[] {
				"X.java",
				"@SuppressWarnings(\"rawtypes\")\n" +
				"sealed interface J<T> permits D, E, F {}\n"+
				"final class D implements J<String> {}\n"+
				"final class E<T> implements J<T> {}\n"+
				"final class F<T> implements J<T> {}\n"+
				"\n"+
				"public class X {\n"+
				" static int testExhaustive2(J<Integer> ji) {\n"+
				"   return switch (ji) { // Exhaustive!\n"+
				"   case E<Integer> e -> 42;\n"+
				"   };\n"+
				" }\n"+
				" public static void main(String[] args) {\n"+
				"   J<Integer> ji = new E<>();\n"+
				"   System.out.println(X.testExhaustive2(ji));\n"+
				"   Zork();\n"+
				" }\n"+
				"}"
				},
				"----------\n" +
				"1. ERROR in X.java (at line 9)\n" +
				"	return switch (ji) { // Exhaustive!\n" +
				"	               ^^\n" +
				"A switch expression should have a default case\n" +
				"----------\n" +
				"2. ERROR in X.java (at line 16)\n" +
				"	Zork();\n" +
				"	^^^^\n" +
				"The method Zork() is undefined for the type X\n" +
				"----------\n");
	}
	public void testBug576830_001() {
		runNegativeTest(
			new String[] {
				"X.java",
				"public class X {\n"+
				" static void foo(Object o) {\n"+
				"   switch (o) {\n"+
				"   };\n"+
				" }\n"+
				" public static void main(String[] args) {\n"+
				"   foo(\"Hello\");\n"+
				" }\n"+
				"}",
			},
			"----------\n" +
			"1. ERROR in X.java (at line 3)\n" +
			"	switch (o) {\n" +
			"	        ^\n" +
			"An enhanced switch statement should be exhaustive; a default label expected\n" +
			"----------\n");
	}
	public void testBug578107_001() {
		runNegativeTest(
			new String[] {
				"X.java",
				"sealed class C permits D {}\n"+
				"final class D extends C {}\n"+
				"public class X {\n"+
				"       static  void foo(C ji) {\n"+
				"                switch (ji) { // non-exhaustive\n"+
				"                  case D d : System.out.println(\"D\"); break;\n"+
				"               }; \n"+
				"       } \n"+
				"       public static void main(String[] args) {\n"+
				"               X.foo(new D());\n"+
				"               Zork();\n"+
				"       }\n"+
				"}",
			},
			"----------\n" +
			"1. ERROR in X.java (at line 5)\n" +
			"	switch (ji) { // non-exhaustive\n" +
			"	        ^^\n" +
			"An enhanced switch statement should be exhaustive; a default label expected\n" +
			"----------\n" +
			"2. ERROR in X.java (at line 11)\n" +
			"	Zork();\n" +
			"	^^^^\n" +
			"The method Zork() is undefined for the type X\n" +
			"----------\n");
	}
	public void testBug578107_002() {
		runNegativeTest(
			new String[] {
				"X.java",
				"abstract sealed class C permits D {}\n"+
				"final class D extends C {}\n"+
				"public class X {\n"+
				"       static  void foo(C ji) {\n"+
				"                switch (ji) { // non-exhaustive\n"+
				"                  case D d : System.out.println(\"D\"); break;\n"+
				"               }; \n"+
				"       } \n"+
				"       public static void main(String[] args) {\n"+
				"               X.foo(new D());\n"+
				"               Zork();\n"+
				"       }\n"+
				"}",
			},
			"----------\n" +
			"1. ERROR in X.java (at line 11)\n" +
			"	Zork();\n" +
			"	^^^^\n" +
			"The method Zork() is undefined for the type X\n" +
			"----------\n");
	}
	public void testBug578107_003() {
		runNegativeTest(
			new String[] {
				"X.java",
				"sealed interface C permits D {}\n"+
				"final class D implements C {}\n"+
				"public class X {\n"+
				"       static  void foo(C ji) {\n"+
				"                switch (ji) { // non-exhaustive\n"+
				"                  case D d : System.out.println(\"D\"); break;\n"+
				"               }; \n"+
				"       } \n"+
				"       public static void main(String[] args) {\n"+
				"               X.foo(new D());\n"+
				"               Zork();\n"+
				"       }\n"+
				"}",
			},
			"----------\n" +
			"1. ERROR in X.java (at line 11)\n" +
			"	Zork();\n" +
			"	^^^^\n" +
			"The method Zork() is undefined for the type X\n" +
			"----------\n");
	}
	public void testBug578108_001() {
		runNegativeTest(
			new String[] {
				"X.java",
				"sealed abstract class C permits D {}\n"+
				"final class D extends C {}\n"+
				"public class X {\n"+
				" static <T extends C> void foo(T  ji) {\n"+
				"    switch (ji) { // exhaustive because C is sealed and abstract\n"+
				"      case D d : System.out.println(\"D\"); break;\n"+
				"   }; \n"+
				" } \n"+
				" public static void main(String[] args) {\n"+
				"   X.foo(new D());\n"+
				"   Zork();\n"+
				" }\n"+
				"}",
			},
			"----------\n" +
			"1. ERROR in X.java (at line 11)\n" +
			"	Zork();\n" +
			"	^^^^\n" +
			"The method Zork() is undefined for the type X\n" +
			"----------\n");
	}
	public void testBug578108_002() {
		runNegativeTest(
			new String[] {
				"X.java",
				"sealed interface C permits D {}\n"+
				"final class D implements C {}\n"+
				"public class X {\n"+
				" static <T extends C> void foo(T  ji) {\n"+
				"    switch (ji) { // exhaustive because C is sealed and abstract\n"+
				"      case D d : System.out.println(\"D\"); break;\n"+
				"   }; \n"+
				" } \n"+
				" public static void main(String[] args) {\n"+
				"   X.foo(new D());\n"+
				"   Zork();\n"+
				" }\n"+
				"}",
			},
			"----------\n" +
			"1. ERROR in X.java (at line 11)\n" +
			"	Zork();\n" +
			"	^^^^\n" +
			"The method Zork() is undefined for the type X\n" +
			"----------\n");
	}
	public void testBug578143_001() {
		runConformTest(
			new String[] {
				"X.java",
				"public class X {\n"+
				" static  int foo(Object o) {\n"+
				"   return switch (o) { \n"+
				"      case X x when true -> 0;\n"+
				"      default -> 1;\n"+
				"   }; \n"+
				" } \n"+
				" public static void main(String[] args) {\n"+
				"   System.out.println(X.foo(new X()));\n"+
				"   System.out.println(X.foo(new Object()));\n"+
				" }\n"+
				"}",
			},
			"0\n" +
			"1");
	}
	public void testBug578143_002() {
		runConformTest(
			new String[] {
				"X.java",
				"public class X {\n"+
				" public static void main(String[] args) {\n"+
				"     Boolean input = false;\n"+
				"     int result = switch(input) {\n"+
				"       case Boolean p when true -> 1;\n"+
				"     };\n"+
				"     System.out.println(result);\n"+
				" }\n"+
				"}",
			},
			"1");
	}
	public void testBug578402() {
		runConformTest(
				new String[] {
					"X.java",
					"public class X  {\n"
					+ "enum Color{BLUE, RED, YELLOW;}\n"
					+ "    public static void run(Color c) {\n"
					+ "        switch(c) {\n"
					+ "                case BLUE -> {\n"
					+ "                    System.out.println(\"BLUE\");\n"
					+ "                }\n"
					+ "                case RED -> {\n"
					+ "                    System.out.println(\"RED\");\n"
					+ "                }\n"
					+ "                case Object o -> {\n"
					+ "                    System.out.println(o.toString());\n"
					+ "                }\n"
					+ "            }\n"
					+ "    }"
					+ "	public static void main(String[] args) {\n"
					+ "		run(Color.RED);\n"
					+ "		run(Color.BLUE);\n"
					+ "	}\n"
					+ "}"
				},
				"RED\n" +
				"BLUE");
	}
	public void testBug578402_2() {
		runConformTest(
				new String[] {
					"X.java",
					"public class X  {\n"
					+ "static final String CONST = \"abc\";\n"
					+ "    public static void main(String args[]) {\n"
					+ "        System.out.println(run());\n"
					+ "    }\n"
					+ "    public static int run() {\n"
					+ "        String s = \"abc\";\n"
					+ "        int a = -1;\n"
					+ "        switch (s) {\n"
					+ "            case CONST -> {\n"
					+ "                a = 2;\n"
					+ "                break;\n"
					+ "            }\n"
					+ "            case null -> {\n"
					+ "                a = 0;\n"
					+ "                break; \n"
					+ "            }\n"
					+ "            default -> {\n"
					+ "            	a = 1;\n"
					+ "            }\n"
					+ "        }\n"
					+ "        return a;\n"
					+ "    }\n"
					+ "}",
				},
				"2");
	}
	// to be enabled after bug 578417 is fixed.
	public void testBug578402_3() {
		runConformTest(
				new String[] {
					"X.java",
					"public class X  {\n"
					+ "static final String CONST = \"abc\";\n"
					+ "    public static void main(String args[]) {\n"
					+ "        System.out.println(run());\n"
					+ "    }\n"
					+ "    public static int run() {\n"
					+ "        String s = \"abc\";\n"
					+ "        int a = -1;\n"
					+ "        switch (s) {\n"
					+ "            case CONST -> {\n"
					+ "                a = 2;\n"
					+ "                break;\n"
					+ "            }\n"
					+ "            case String s1 -> {\n"
					+ "                a = 0;\n"
					+ "                break; \n"
					+ "            }\n"
					+ "        }\n"
					+ "        return a;\n"
					+ "    }\n"
					+ "}",
				},
				"2");
	}
	public void testBug578241_1() {
		runConformTest(
				new String[] {
					"X.java",
					"public class X {\n"
					+ "    public static void foo(Object obj, int x) {\n"
					+ "    	switch (obj) {\n"
					+ "    		case String s when (switch (x) {\n"
					+ "					case 1 -> { yield true; }\n"
					+ "					default -> { yield false; }\n"
					+ "   	 									})	\n"
					+ "   	 		 			-> {\n"
					+ "   	 		 				System.out.println(\"true\");\n"
					+ "   	 		 			}\n"
					+ "					\n"
					+ "   	 		 default -> {\n"
					+ "   	 			System.out.println(\"false\");\n"
					+ "   	 		 }\n"
					+ "    	}	\n"
					+ "    }\n"
					+ "    public static void main(String[] args) {\n"
					+ "		foo(\"abc\", 1);\n"
					+ "	}\n"
					+ "}",
				},
				"true");
	}
	private String getTestCaseForBug578504 (String caseConstant) {
		return "public class X {\n"
				+ "    public Object literal = \"a\";\n"
				+ "	public boolean foo() {\n"
				+ "        String s = switch(literal) {\n"
				+ "            " + caseConstant
				+ "                yield \"a\";\n"
				+ "            }\n"
				+ "            default -> { \n"
				+ "                yield \"b\";\n"
				+ "            }\n"
				+ "        }; \n"
				+ "        return s.equals(\"a\");\n"
				+ "    }\n"
				+ "    public static void main(String[] argv) {\n"
				+ "    	X c = new X();\n"
				+ "    	System.out.println(c.foo());\n"
				+ "    }\n"
				+ "}";
	}
	public void testBug578504_1() {
		runConformTest(
				new String[] {
					"X.java",
					getTestCaseForBug578504("case String a when (a.equals(\"a\") && a != null)  -> { \n")
					,
				},
				"true");
	}
	public void testBug578504_2() {
		runConformTest(
				new String[] {
					"X.java",
					getTestCaseForBug578504("case CharSequence a when (a instanceof String ss && (ss == null && ss != null))  -> {\n"),
				},
				"false");
	}
	public void testBug578504_3() {
		runConformTest(
				new String[] {
					"X.java",
					getTestCaseForBug578504("case CharSequence a when (a instanceof String ss && ss != null) && ss != null  -> {\n"),
				},
				"true");
	}
	public void testBug578504_6() {
		runConformTest(
				new String[] {
					"X.java",
					getTestCaseForBug578504("case CharSequence a when (a instanceof String ss && a instanceof String sss) && ss == sss  -> {\n"),
				},
				"true");
	}
	public void testBug578504_7() {
		runConformTest(
				new String[] {
					"X.java",
					getTestCaseForBug578504("case CharSequence a when (a instanceof String ss && a instanceof String sss) && ss != sss  -> {\n"),
				},
				"false");
	}
	public void testBug578553_1() {
		runNegativeTest(
				new String[] {
					"X.java",
					"public class X {\n"
					+ "	static Long foo(Number n) {\n"
					+ "		return switch (n) {\n"
					+ "	     case (Long l) when l.toString().equals(\"0\") -> {\n"
					+ "	    	 yield ++l;\n"
					+ "	     }\n"
					+ "		default -> throw new IllegalArgumentException();\n"
					+ "	   };\n"
					+ "	}\n"
					+ "	public static void main(String[] args) {\n"
					+ "		System.out.println(foo(0L));\n"
					+ "	}\n"
					+ "}",
				},
				"""
				----------
				1. ERROR in X.java (at line 4)
					case (Long l) when l.toString().equals("0") -> {
					           ^
				Syntax error on token "l", delete this token
				----------
				2. ERROR in X.java (at line 4)
					case (Long l) when l.toString().equals("0") -> {
					              ^^^^
				Syntax error, insert ":: IdentifierOrNew" to complete ReferenceExpression
				----------
				3. ERROR in X.java (at line 4)
					case (Long l) when l.toString().equals("0") -> {
					              ^^^^
				Syntax error, insert ":" to complete SwitchLabel
				----------
				4. ERROR in X.java (at line 4)
					case (Long l) when l.toString().equals("0") -> {
					                                            ^^
				Syntax error on token "->", ; expected
				----------
				""");
	}
	public void testBug578553_2() {
		runNegativeTest(
				new String[] {
					"X.java",
					"public class X {\n"
					+ "	static Long foo(Number n) {  \n"
					+ "		return switch (n) { \n"
					+ "	     case (Long l) when l.toString().equals(\"0\") -> {\n"
					+ "	    	 yield switch(l) {\n"
					+ "	    	 case Long l1 when l1.toString().equals(l1.toString()) -> {\n"
					+ "	    	 	yield ++l + ++l1;\n"
					+ "	    	 }\n"
					+ "			default -> throw new IllegalArgumentException(\"Unexpected value: \" + l);\n"
					+ "	    	 };\n"
					+ "	     }\n"
					+ "		default -> throw new IllegalArgumentException();\n"
					+ "	   };\n"
					+ "	}\n"
					+ "	public static void main(String[] args) {\n"
					+ "		System.out.println(foo(0L));\n"
					+ "	}\n"
					+ "}",
				},
				"""
				----------
				1. ERROR in X.java (at line 4)
					case (Long l) when l.toString().equals("0") -> {
					           ^
				Syntax error on token "l", delete this token
				----------
				2. ERROR in X.java (at line 4)
					case (Long l) when l.toString().equals("0") -> {
					              ^^^^
				Syntax error, insert ":: IdentifierOrNew" to complete ReferenceExpression
				----------
				3. ERROR in X.java (at line 4)
					case (Long l) when l.toString().equals("0") -> {
					              ^^^^
				Syntax error, insert ":" to complete SwitchLabel
				----------
				4. ERROR in X.java (at line 4)
					case (Long l) when l.toString().equals("0") -> {
					                                            ^^
				Syntax error on token "->", ; expected
				----------
				5. ERROR in X.java (at line 6)
					case Long l1 when l1.toString().equals(l1.toString()) -> {
					             ^^^^
				Syntax error on token "when", , expected
				----------
				""");
	}
	public void testBug578553_3() {
		runNegativeTest(
				new String[] {
					"X.java",
					"public class X {\n"
					+ "	static Long foo(Number n) {  \n"
					+ "		return switch (n) { \n"
					+ "	     case (Long l) when l.toString().equals(\"0\") -> {\n"
					+ "	    	 yield switch(l) {\n"
					+ "	    	 case Long l1 when l.toString().equals(l1.toString()) -> {\n"
					+ "	    	 	yield ++l + ++l1;\n"
					+ "	    	 }\n"
					+ "			default -> throw new IllegalArgumentException(\"Unexpected value: \" + l);\n"
					+ "	    	 };\n"
					+ "	     }\n"
					+ "		default -> throw new IllegalArgumentException();\n"
					+ "	   };\n"
					+ "	}\n"
					+ "}",
				},
				"""
				----------
				1. ERROR in X.java (at line 4)
					case (Long l) when l.toString().equals("0") -> {
					           ^
				Syntax error on token "l", delete this token
				----------
				2. ERROR in X.java (at line 4)
					case (Long l) when l.toString().equals("0") -> {
					              ^^^^
				Syntax error, insert ":: IdentifierOrNew" to complete ReferenceExpression
				----------
				3. ERROR in X.java (at line 4)
					case (Long l) when l.toString().equals("0") -> {
					              ^^^^
				Syntax error, insert ":" to complete SwitchLabel
				----------
				4. ERROR in X.java (at line 4)
					case (Long l) when l.toString().equals("0") -> {
					                                            ^^
				Syntax error on token "->", ; expected
				----------
				5. ERROR in X.java (at line 6)
					case Long l1 when l.toString().equals(l1.toString()) -> {
					             ^^^^
				Syntax error on token "when", , expected
				----------
				""");
	}
	public void testBug578553_4() {
		runNegativeTest(
				new String[] {
					"X.java",
					"public class X {\n"
					+ "	static Long foo(Number n) {  \n"
					+ "	int i = 0;\n"
					+ "	return switch(n) {\n"
					+ "	  case Long l when (1 == switch(l) {\n"
					+ "		//case \n"
					+ "			default -> {  \n"
					+ "				yield (i++);\n"
					+ "			} \n"
					+ "		}) -> 1L; \n"
					+ "	  default -> throw new IllegalArgumentException(\"Unexpected value: \" + n);\n"
					+ "	  };\n"
					+ "	}\n"
					+ "}",
				},
				"----------\n" +
				"1. ERROR in X.java (at line 8)\n" +
				"	yield (i++);\n" +
				"	       ^\n" +
				"Local variable i referenced from a guard must be final or effectively final\n" +
				"----------\n");
	}
	public void testBug578553_5() {
		runNegativeTest(
				new String[] {
					"X.java",
					"public class X {\n"
					+ "	static Long foo(Number n) {  \n"
					+ "	int i = 0;\n"
					+ "	return switch(n) {\n"
					+ "	  case Long l when (1 == switch(l) {\n"
					+ "		//case \n"
					+ "			default -> {  \n"
					+ "				yield ++i;\n"
					+ "			} \n"
					+ "		}) -> 1L; \n"
					+ "	  default -> throw new IllegalArgumentException(\"Unexpected value: \" + n);\n"
					+ "	  };\n"
					+ "	}\n"
					+ "}",
				},
				"----------\n" +
				"1. ERROR in X.java (at line 8)\n" +
				"	yield ++i;\n" +
				"	        ^\n" +
				"Local variable i referenced from a guard must be final or effectively final\n" +
				"----------\n");
	}
	public void testBug578553_6() {
		runNegativeTest(
				new String[] {
					"X.java",
					"public class X {\n"
					+ "	static Long foo(Number n) {  \n"
					+ "	int i = 0;\n"
					+ "	return switch(n) {\n"
					+ "	  case Long l when (1 == switch(l) {\n"
					+ "		//case \n"
					+ "			default -> {  \n"
					+ "				yield (i=i+1);\n"
					+ "			} \n"
					+ "		}) -> 1L; \n"
					+ "	  default -> throw new IllegalArgumentException(\"Unexpected value: \" + n);\n"
					+ "	  };\n"
					+ "	}\n"
					+ "}",
				},
				"----------\n" +
				"1. ERROR in X.java (at line 8)\n" +
				"	yield (i=i+1);\n" +
				"	       ^\n" +
				"Local variable i referenced from a guard must be final or effectively final\n" +
				"----------\n");
	}
	public void testBug578553_7() {
		runNegativeTest(
				false /*skipJavac */,
				JavacTestOptions.JavacHasABug.JavacBug8299416,
				new String[] {
					"X.java",
					"public class X {\n"
					+ " static int bar() { return 1; }\n"
					+ "	static Long foo(Number n) {  \n"
					+ "	int i = 0;\n"
					+ "	return switch(n) {\n"
					+ "	  case Long l when (1 == switch(l) {\n"
					+ "		//case \n"
					+ "			default -> {  \n"
					+ "				yield (i = bar());\n"
					+ "			} \n"
					+ "		}) -> 1L; \n"
					+ "	  default -> throw new IllegalArgumentException(\"Unexpected value: \" + n);\n"
					+ "	  };\n"
					+ "	}\n"
					+ "}",
				},
				"----------\n" +
				"1. ERROR in X.java (at line 9)\n" +
				"	yield (i = bar());\n" +
				"	       ^\n" +
				"Local variable i referenced from a guard must be final or effectively final\n" +
				"----------\n");
	}
	public void testBug578568_1() {
		runConformTest(
				new String[] {
						"X.java",
						"public class X {\n"
								+ "	public static int foo(Number arg0) {\n"
								+ "        int result = 0;\n"
								+ "        result = \n"
								+ "         switch (arg0) {\n"
								+ "            case Object p -> {\n"
								+ "                switch (arg0) {\n"
								+ "                     case Number p1 -> {\n"
								+ "                        yield 1;\n"
								+ "                    }\n"
								+ "                }\n"
								+ "            }\n"
								+ "        }; \n"
								+ "        return result;\n"
								+ "    }\n"
								+ " public static void main(String[] args) {\n"
								+ "    	System.out.println(foo(0L));\n"
								+ "	}"
								+ "}",
				},
				"1");
	}
	public void testBug578568_2() {
		runConformTest(
				new String[] {
						"X.java",
						"public class X {\n"
								+ "	public static int foo(Number arg0) {\n"
								+ "        return switch (arg0) {\n"
								+ "            case Object p : {\n"
								+ "                switch (arg0) {\n"
								+ "                     case Number p1 : {\n"
								+ "                        yield 1;\n"
								+ "                    }\n"
								+ "                }\n"
								+ "            }\n"
								+ "        }; \n"
								+ "    }\n"
								+ " public static void main(String[] args) {\n"
								+ "    	System.out.println(foo(0L));\n"
								+ "	}"
								+ "}",
				},
				"1");
	}
	public void testBug578568_3() {
		runNegativeTest(
				new String[] {
						"X.java",
						"public class X {\n"
								+ "	public static int foo(Object arg0) {\n"
								+ "        return switch (arg0) {\n"
								+ "            case Object p : {\n"
								+ "                switch (arg0) {\n"
								+ "                    case Number p1 : {\n"
								+ "                        yield 1;\n"
								+ "                    }\n"
								+ "                    default: {\n"
								+ "                    }"
								+ "                }\n"
								+ "            }\n"
								+ "        }; \n"
								+ " }\n"
								+ "}",
				},
				"----------\n" +
				"1. ERROR in X.java (at line 11)\n" +
				"	}\n" +
				"	^^\n" +
				"A switch labeled block in a switch expression should not complete normally\n" +
				"----------\n");
	}
	public void testBug578416() {
		runConformTest(new String[] {
				"X.java",
				"public class X {\n"
				+ "    public static int testMethod(I i) {\n"
				+ "       return switch (i) {\n"
				+ "            case I p1 when (p1 instanceof C p2) : {\n"
				+ "                yield p2.value(); // Error here\n"
				+ "            }\n"
				+ "            case I p3 : {\n"
				+ "                yield p3.value(); // No error here\n"
				+ "            }\n"
				+ "        };\n"
				+ "    }\n"
				+ "    interface I {\n"
				+ "        public int value();\n"
				+ "    }\n"
				+ "    class C implements I {\n"
				+ "    	@Override\n"
				+ "    	public int value() {\n"
				+ "    		return 0;\n"
				+ "    	}\n"
				+ "    }\n"
				+ "    public static void main(String[] args) {\n"
				+ "    	I i = new I() {\n"
				+ "    		public int value() {\n"
				+ "    			return 10;\n"
				+ "    		} \n"
				+ "    	}; \n"
				+ "    	System.out.println(testMethod(i));\n"
				+ "    	System.out.println(testMethod(new X().new C()));\n"
				+ "	}"
				+ "}\n"},
				"10\n" +
				"0");
	}
	public void testBug578416_1() {
		runConformTest(new String[] {
				"X.java",
				"public class X {\n"
				+ "    public static int testMethod(I i) {\n"
				+ "       return switch (i) {\n"
				+ "            case I p1 when (p1 instanceof C p2) : {\n"
				+ "                yield p2.value();\n"
				+ "            }\n"
				+ "            case I p3 : {\n"
				+ "                yield p3.value();\n"
				+ "            }\n"
				+ "        };\n"
				+ "    }\n"
				+ "    interface I {\n"
				+ "        public int value();\n"
				+ "    }\n"
				+ "    class C implements I {\n"
				+ "    	@Override\n"
				+ "    	public int value() {\n"
				+ "    		return 0;\n"
				+ "    	}\n"
				+ "    }\n"
				+ "    public static void main(String[] args) {\n"
				+ "    	I i = new I() {\n"
				+ "    		public int value() {\n"
				+ "    			return 10;\n"
				+ "    		} \n"
				+ "    	}; \n"
				+ "    	System.out.println(testMethod(i));\n"
				+ "    	System.out.println(testMethod(new X().new C()));\n"
				+ "	}"
				+ "}\n"},
				"10\n" +
				"0");
	}
	public void testBug578416_2() {
		runConformTest(new String[] {
				"X.java",
				"public class X {\n"
				+ "    public static int foo(Object o) {\n"
				+ "       return switch (o) {\n"
				+ "            case Number n when (n instanceof Integer i) : {\n"
				+ "                yield n.intValue() + i; // Error here\n"
				+ "            }\n"
				+ "            case Number n2 : {\n"
				+ "                yield n2.intValue();\n"
				+ "            }\n"
				+ "            default : {\n"
				+ "                yield -1;\n"
				+ "            }\n"
				+ "        };\n"
				+ "    }\n"
				+ "    public static void main(String[] args) {\n"
				+ "    	System.out.println(foo(new Integer(10)));\n"
				+ "    	System.out.println(foo(new Integer(5)));\n"
				+ "    	System.out.println(foo(new Long(5L)));\n"
				+ "    	System.out.println(foo(new Float(0)));\n"
				+ "	}"
				+ "}\n"},
				"20\n" +
				"10\n" +
				"5\n" +
				"0");
	}
	public void testBug578416_3() {
		runConformTest(new String[] {
				"X.java",
				"public class X {\n"
				+ "    public static int foo(Object o) {\n"
				+ "       return switch (o) {\n"
				+ "            case Number n when (n instanceof Integer i && i.equals(10)) : {\n"
				+ "                yield n.intValue() + i; // Error here\n"
				+ "            }\n"
				+ "            case Number n2 : {\n"
				+ "                yield n2.intValue();\n"
				+ "            }\n"
				+ "            default : {\n"
				+ "                yield -1;\n"
				+ "            }\n"
				+ "        };\n"
				+ "    }\n"
				+ "    public static void main(String[] args) {\n"
				+ "    	System.out.println(foo(new Integer(10)));\n"
				+ "    	System.out.println(foo(new Integer(5)));\n"
				+ "    	System.out.println(foo(new Long(5L)));\n"
				+ "    	System.out.println(foo(new Float(0)));\n"
				+ "	}"
				+ "}\n"},
				"20\n" +
				"5\n" +
				"5\n" +
				"0");
	}
	public void testBug578635_1() {
		runConformTest(new String[] {
				"X.java",
				"public class X {\n"
				+ "	public static boolean foo(Integer n) {\n"
				+ "    	return switch (n) {\n"
				+ "	    	case Integer x when x.equals(10) -> {\n"
				+ "	    		yield true;\n"
				+ "	    	}\n"
				+ "	    	case Comparable y -> {\n"
				+ "	    		yield false;\n"
				+ "	    	}\n"
				+ "    	};\n"
				+ "    }\n"
				+ "    public static void main(String[] argv) {\n"
				+ "    	System.out.println(foo(Integer.valueOf(0)));\n"
				+ "    	System.out.println(foo(Integer.valueOf(10)));\n"
				+ "    }\n"
				+ "}"},
				"false\n" +
				"true");
	}
	public void testBug578635_2() {
		runNegativeTest(new String[] {
				"X.java",
				"public class X {\n"
				+ "   @SuppressWarnings({ \"rawtypes\" })\n"
				+ "	public static boolean foo(Integer n) {\n"
				+ "    	return switch (n) {\n"
				+ "	    	case Integer x when x.equals(10) -> {\n"
				+ "	    		yield true;\n"
				+ "	    	}\n"
				+ "	    	case Comparable y -> {\n"
				+ "	    		yield false;\n"
				+ "	    	}\n"
				+ "	    	default -> {\n"
				+ "	    		yield false;\n"
				+ "	    	}\n"
				+ "    	};\n"
				+ "    }\n"
				+ "    public static void main(String[] argv) {\n"
				+ "    	System.out.println(foo(Integer.valueOf(0)));\n"
				+ "    	System.out.println(foo(Integer.valueOf(10)));\n"
				+ "    }\n"
				+ "}"},
				"----------\n" +
				"1. ERROR in X.java (at line 11)\n" +
				"	default -> {\n" +
				"	^^^^^^^\n" +
				"Switch case cannot have both unconditional pattern and default label\n" +
				"----------\n");
	}
	public void testBug578635_3() {
		runNegativeTest(new String[] {
				"X.java",
				"public class X {\n"
				+ "   @SuppressWarnings({ \"rawtypes\" })\n"
				+ "	public static boolean foo(Integer n) {\n"
				+ "    	return switch (n) {\n"
				+ "	    	case Integer x when x.equals(10) -> {\n"
				+ "	    		yield true;\n"
				+ "	    	}\n"
				+ "	    	case Comparable y -> {\n"
				+ "	    		yield false;\n"
				+ "	    	}\n"
				+ "	    	default -> {\n"
				+ "	    		yield false;\n"
				+ "	    	}\n"
				+ "    	};\n"
				+ "    }\n"
				+ "    public static void main(String[] argv) {\n"
				+ "    	System.out.println(foo(Integer.valueOf(0)));\n"
				+ "    	System.out.println(foo(Integer.valueOf(10)));\n"
				+ "    }\n"
				+ "}"},
				"----------\n" +
				"1. ERROR in X.java (at line 11)\n" +
				"	default -> {\n" +
				"	^^^^^^^\n" +
				"Switch case cannot have both unconditional pattern and default label\n" +
				"----------\n");
	}
	public void testBug578417_1() {
		runConformTest(new String[] {
				"X.java",
				"public class X {\n"
				+ "    static final String CONSTANT = \"abc\";\n"
				+ "    static String CON2 = \"abc\";\n"
				+ "    public static int foo() {\n"
				+ "        int res = 0;\n"
				+ "        switch (CON2) {\n"
				+ "            case CONSTANT -> {\n"
				+ "                res = 1;\n"
				+ "                break;\n"
				+ "            }\n"
				+ "            case String s -> {\n"
				+ "                res = 2;\n"
				+ "                break;\n"
				+ "            }\n"
				+ "        }\n"
				+ "        return res;\n"
				+ "    }\n"
				+ "    public static void main(String argv[]) {\n"
				+ "    	System.out.println(foo()); \n"
				+ "    }\n"
				+ "}"},
				"1" );
	}
	public void testBug578132_001() {
		runConformTest(
				new String[] {
					"X.java",
					"public class X {\n"+
					" static  int foo(Object o, boolean b) {\n"+
					"   return switch (o) { \n"+
					"      case X x when b -> 0; // compilation error\n"+
					"      default -> 1;\n"+
					"   }; \n"+
					" } \n"+
					" public static void main(String[] args) {\n"+
					"   System.out.println(X.foo(new X(), true));\n"+
					"   System.out.println(X.foo(new Object(), true));\n"+
					" }\n"+
					"}"
				},
				"0\n"+
				"1");
	}
	public void test576788_1() {
		runConformTest(
				new String[] {
					"X.java",
					"public class X {\n"+
					"     public static void foo1(Object o) {\n"
					+ "    	boolean b = switch (o) {\n"
					+ "    		case String s -> {\n"
					+ "    			yield s == null;\n"
					+ "    		}\n"
					+ "    		case null -> {\n"
					+ "    			yield true;\n"
					+ "    		}\n"
					+ "    		default -> true;\n"
					+ "    	};\n"
					+ "    	System.out.println(b);\n"
					+ "    } \n"
					+ "    public static void main(String[] argv) {\n"
					+ "    	foo1(null);\n"
					+ "    	foo1(\"abc\");\n"
					+ "    }\n"+
					"}"
				},
				"true\n"+
				"false");
	}
	public void testBug577374_001() {
		runConformTest(
				new String[] {
					"X.java",
					"public class X {\n"+
					"    sealed interface A {}\n"+
					"    sealed interface B1 extends A {}\n"+
					"    sealed interface B2 extends A {}\n"+
					"    sealed interface C extends A {}\n"+
					"    final class D1 implements B1, C {}\n"+
					"    final class D2 implements B2, C {}\n"+
					"    \n"+
					"    public static int test(A arg) {\n"+
					"        return switch (arg) {\n"+
					"            case B1 b1 -> 1;\n"+
					"            case B2 b2 -> 2;\n"+
					"        };\n"+
					"    }\n"+
					"    public static void main(String[] args) {\n"+
					"   X.D1 d1 = new X().new D1();\n"+
					"   System.out.println(X.test(d1));\n"+
					" }\n"+
					"}"
				},
				"1");
	}
	public void testBug579355_001() {
		runConformTest(
				new String[] {
					"X.java",
					"public class X {\n"+
					"       static void constantLabelMustAppearBeforePattern(Integer o) {\n"+
					"               switch (o) {\n"+
					"               case -1, 1 -> System.out.println(\"special case:\" + o);\n"+
					"               case Integer i when i > 0 -> System.out.println(\"positive integer: \" + o);\n"+
					"               case Integer i -> System.out.println(\"other integer: \" + o);\n"+
					"               }\n"+
					"       }\n"+
					"\n"+
					"       public static void main(String[] args) {\n"+
					"               X.constantLabelMustAppearBeforePattern(-10);\n"+
					"               X.constantLabelMustAppearBeforePattern(-1);\n"+
					"               X.constantLabelMustAppearBeforePattern(0);\n"+
					"               X.constantLabelMustAppearBeforePattern(1);\n"+
					"               X.constantLabelMustAppearBeforePattern(10);\n"+
					"       } \n"+
					"}"
				},
				"other integer: -10\n" +
				"special case:-1\n" +
				"other integer: 0\n" +
				"special case:1\n" +
				"positive integer: 10");
	}
	public void testBug579355_002() {
		runConformTest(
				new String[] {
					"X.java",
					"public class X {\n"+
					"       static void constantLabelMustAppearBeforePattern(Integer o) {\n"+
					"               switch (o) {\n"+
					"               case -1, 1 -> System.out.println(\"special case:\" + o);\n"+
					"               case null -> System.out.println(\"null\");\n"+
					"               case Integer i when i > 0 -> System.out.println(\"positive integer: \" + o);\n"+
					"               case Integer i -> System.out.println(\"other integer: \" + o);\n"+
					"               }\n"+
					"       }\n"+
					"\n"+
					"       public static void main(String[] args) {\n"+
					"               X.constantLabelMustAppearBeforePattern(-10);\n"+
					"               X.constantLabelMustAppearBeforePattern(-1);\n"+
					"               X.constantLabelMustAppearBeforePattern(0);\n"+
					"               X.constantLabelMustAppearBeforePattern(1);\n"+
					"               X.constantLabelMustAppearBeforePattern(10);\n"+
					"               X.constantLabelMustAppearBeforePattern(null);\n"+
					"       } \n"+
					"}"
				},
				"other integer: -10\n" +
				"special case:-1\n" +
				"other integer: 0\n" +
				"special case:1\n" +
				"positive integer: 10\n"+
				"null");
	}
	public void testBug579355_004() {
		runConformTest(
				new String[] {
					"X.java",
					"public class X {\n"+
					"    public static Color color = Color.BLUE;\n"
					+ "    public static void main(String args[]) {\n"
					+ "        Color c; \n"
					+ "        var result = switch(color){\n"
					+ "                case BLUE ->  (c = color) == Color.BLUE;\n"
					+ "                case RED, GREEN ->  (c = color) + \"text\";\n"
					+ "                case YELLOW ->  new String((c = color) + \"text\");\n"
					+ "                default ->  (c = color);\n"
					+ "                };\n"
					+ "        if (result != null && c == Color.BLUE) {\n"
					+ "        	System.out.println(\"Pass\");\n"
					+ "        } else {\n"
					+ "        	System.out.println(\"Fail\");\n"
					+ "        }\n"
					+ "    } \n"
					+ "}\n"
					+ "enum Color{BLUE, RED, GREEN, YELLOW;}"
				},
				"Pass");
	}
	public void testBug579355_005() {
		runConformTest(
				new String[] {
					"X.java",
					"public class X {\n"+
					"    public int foo(Character c) {\n"
					+ "        int result = 0;\n"
					+ "        result = switch (c) {\n"
					+ "            case Character c1 -> 1;\n"
					+ "            case (short)1 -> 5;\n"
					+ "        };\n"
					+ "        return result;\n"
					+ "    }\n"
					+ "    public static void main(String args[]) {\n"
					+ "    	X x = new X();\n"
					+ "    	if (x.foo('\\u0001') == 1) {\n"
					+ "            System.out.println(\"Pass\");\n"
					+ "        } else {\n"
					+ "        	System.out.println(\"Fail\");\n"
					+ "        }\n"
					+ "    }\n"
					+ "}"
				},
				"Pass");
	}
	public void testIssue449_001() {
		runConformTest(
				new String[] {
					"X.java",
					"public class X {\n"+
					"  public static void main(String[] args) {\n"+
					"    Object obj = null;\n"+
					"    var a = switch (obj) {\n"+
					"        case null -> 1;\n"+
					"        default   -> 2;\n"+
					"    };\n"+
					"    System.out.println(a);\n"+
					"  }\n" +
					"}"
				},
				"1");
	}
	public void testIssue554_001() {
		runConformTest(
				new String[] {
					"X.java",
					"public class X {\n"+
					"  public static void main(String[] args) {\n"+
					"    String obj = null;\n"+
					"    var a = switch (obj) {\n"+
					"        case null -> 1;\n"+
					"        default   -> 2;\n"+
					"    };\n"+
					"    System.out.println(a);\n"+
					"  }\n" +
					"}"
				},
				"1");
	}
	public void testIssue_556_001() {
		runNegativeTest(
				new String[] {
					"X.java",
					"public class X {\n"+
					"     public static void foo1(String o) {\n"
					+ "    	boolean b = switch (o) {\n"
					+ "    		case \"abc\", null -> {\n"
					+ "    			yield false;\n"
					+ "    		}\n"
					+ "    		default -> true;\n"
					+ "    	};\n"
					+ "    	System.out.println(b);\n"
					+ "    } \n"
					+ "    public static void main(String[] argv) {\n"
					+ "    	foo1(null);\n"
					+ "    	foo1(\"abc\");\n"
					+ "    }\n"+
					"}"
				},
				"----------\n" +
				"1. ERROR in X.java (at line 4)\n" +
				"	case \"abc\", null -> {\n" +
				"	            ^^^^\n" +
				"A null case label has to be either the only expression in a case label or the first expression followed only by a default\n" +
				"----------\n");
	}
	public void testIssue_556_002() {
		runNegativeTest(
				new String[] {
					"X.java",
					"public class X {\n"+
					" public static void main(String[] args) {\n"+
					"   foo(\"Hello World!\");\n"+
					" }\n"+
					"\n"+
					" private static void foo(Object o) {\n"+
					"   switch (o) {\n"+
					"    case default:\n"+
					"     System.out.println(\"Object: \" + o);\n"+
					"   }\n"+
					" }\n"+
					"}",
				},
				"----------\n" +
				"1. ERROR in X.java (at line 8)\n" +
				"	case default:\n" +
				"	     ^^^^^^^\n" +
				"A \'default\' can occur after \'case\' only as a second case label expression and that too only if \'null\' precedes  in \'case null, default\' \n" +
				"----------\n");
	}
	public void testIssue_556_003() {
		runNegativeTest(
				new String[] {
					"X.java",
					"public class X {\n"+
					" public static void main(String[] args) {\n"+
					"   foo(Integer.valueOf(11));\n"+
					"   foo(Integer.valueOf(9));\n"+
					"   foo(\"Hello World!\");\n"+
					" }\n"+
					"\n"+
					" private static void foo(Object o) {\n"+
					"   switch (o) {\n"+
					"   case Integer i when i>10:\n"+
					"     System.out.println(\"Greater than 10:\" + o);\n"+
					"     break;\n"+
					"   case Integer j when j>0:\n"+
					"     System.out.println(\"Greater than 0:\" + o);\n"+
					"     break;\n"+
					"   case default:\n"+
					"     System.out.println(\"Give Me Some SunShine:\" + o);\n"+
					"   }\n"+
					" }\n"+
					"}",
				},
				"----------\n" +
				"1. ERROR in X.java (at line 16)\n" +
				"	case default:\n" +
				"	     ^^^^^^^\n" +
				"A \'default\' can occur after \'case\' only as a second case label expression and that too only if \'null\' precedes  in \'case null, default\' \n" +
				"----------\n");
	}
	public void testIssue_556_004() {
		this.runNegativeTest(
				new String[] {
					"X.java",
					"public class X {\n"+
					" public static void main(String[] args) {\n"+
					"   foo(\"Hello World!\");\n"+
					" }\n"+
					"\n"+
					" private static void foo(Object o) {\n"+
					"   switch (o) {\n"+
					"   case Integer i :\n"+
					"     System.out.println(\"Integer:\" + o);\n"+
					"     break;\n"+
					"   case default:\n"+
					"     System.out.println(\"Object\" + o);\n"+
					"   case default:\n"+
					"     System.out.println(\"Give me Some Sunshine\" + o);\n"+
					"   }\n"+
					" }\n"+
					"}",
				},
				"----------\n" +
				"1. ERROR in X.java (at line 11)\n" +
				"	case default:\n" +
				"	     ^^^^^^^\n" +
				"A \'default\' can occur after \'case\' only as a second case label expression and that too only if \'null\' precedes  in \'case null, default\' \n" +
				"----------\n" +
				"2. ERROR in X.java (at line 13)\n" +
				"	case default:\n" +
				"	^^^^^^^^^^^^\n" +
				"The default case is already defined\n" +
				"----------\n" +
				"3. ERROR in X.java (at line 13)\n" +
				"	case default:\n" +
				"	     ^^^^^^^\n" +
				"A \'default\' can occur after \'case\' only as a second case label expression and that too only if \'null\' precedes  in \'case null, default\' \n" +
				"----------\n");
	}
	public void testIssue_556_005() {
		runNegativeTest(
			new String[] {
				"X.java",
				"public class X {\n"+
				" private static void foo(Object o) {\n"+
				"   switch (o.hashCode()) {\n"+
				"     case default : System.out.println(\"Default\");\n"+
				"     default : System.out.println(\"Object\");\n"+
				"   }\n"+
				" }\n"+
				" public static void main(String[] args) {\n"+
				"   foo(\"Hello World\");\n"+
				"   Zork();\n"+
				" }\n"+
				"}\n"+
				"class Y {}",
			},
			"----------\n" +
			"1. ERROR in X.java (at line 4)\n" +
			"	case default : System.out.println(\"Default\");\n" +
			"	     ^^^^^^^\n" +
			"A \'default\' can occur after \'case\' only as a second case label expression and that too only if \'null\' precedes  in \'case null, default\' \n" +
			"----------\n" +
			"2. ERROR in X.java (at line 5)\n" +
			"	default : System.out.println(\"Object\");\n" +
			"	^^^^^^^\n" +
			"The default case is already defined\n" +
			"----------\n" +
			"3. ERROR in X.java (at line 10)\n" +
			"	Zork();\n" +
			"	^^^^\n" +
			"The method Zork() is undefined for the type X\n" +
			"----------\n");
	}
	public void testIssue_556_006() {
		runNegativeTest(
			new String[] {
				"X.java",
				"public class X {\n"+
				" public static int foo(Integer o) {\n"+
				"   int k = 0;\n"+
				"   switch (o) {\n"+
				"     case 0, default   : k = 1;\n"+
				"   }\n"+
				"   return k;\n"+
				" } \n"+
				" public static void main(String[] args) {\n"+
				"   System.out.println(foo(100 ));\n"+
				" }\n"+
				"}",
			},
			"----------\n" +
			"1. ERROR in X.java (at line 5)\n" +
			"	case 0, default   : k = 1;\n" +
			"	        ^^^^^^^\n" +
			"A \'default\' can occur after \'case\' only as a second case label expression and that too only if \'null\' precedes  in \'case null, default\' \n" +
			"----------\n");
	}
	public void testIssue_556_007() {
		runNegativeTest(
			new String[] {
				"X.java",
				"public class X {\n"+
				" public static int foo(Integer o) {\n"+
				"   int k = 0;\n"+
				"   switch (o) {\n"+
				"     case 0, default, 1   : k = 1;\n"+
				"   }\n"+
				"   return k;\n"+
				" } \n"+
				" public static void main(String[] args) {\n"+
				"   System.out.println(foo(100 ));\n"+
				" }\n"+
				"}",
			},
			"----------\n" +
			"1. ERROR in X.java (at line 5)\n" +
			"	case 0, default, 1   : k = 1;\n" +
			"	        ^^^^^^^\n" +
			"A \'default\' can occur after \'case\' only as a second case label expression and that too only if \'null\' precedes  in \'case null, default\' \n" +
			"----------\n");
	}
	public void testIssue_556_008() {
		runNegativeTest(
				new String[] {
					"X.java",
					"public class X {\n" +
					"	public void foo(Object o) {\n" +
					"	  try{\n" +
					"		switch (o) {\n" +
					"		  default:\n" +
					"			  break;\n" +
					"		  case String s :\n" +
					"			  System.out.println(10);\n" +
					"			  break;\n" +
					"		  case String s when (s.length() == 10):\n" +
					"			  System.out.println(s);\n" +
					"		} \n" +
					"	  } catch(Exception t) {\n" +
					"		 t.printStackTrace(System.out);\n" +
					"	  }\n" +
					"	}\n" +
					"	public static void main(String[] args) {\n" +
					"		  (new X()).foo(null);\n" +
					"	}\n" +
					"}",
				},
				"----------\n" +
				"1. ERROR in X.java (at line 7)\n" +
				"	case String s :\n" +
				"	     ^^^^^^^^\n" +
				"This case label is dominated by one of the preceding case labels\n" +
				"----------\n" +
				"2. ERROR in X.java (at line 10)\n" +
				"	case String s when (s.length() == 10):\n" +
				"	     ^^^^^^^^^^^^^^^^^^^^^^^^^^^^^^^^\n" +
				"This case label is dominated by one of the preceding case labels\n" +
				"----------\n");
	}
	public void testIssue_556_009() {
		runNegativeTest(
				new String[] {
					"X.java",
					"public class X {\n" +
					"	public void foo(Object o) {\n" +
					"	  try{\n" +
					"		switch (o) {\n" +
					"		  case null, default:\n" +
					"			  break;\n" +
					"		  case String s :\n" +
					"			  System.out.println(s);\n" +
					"		} \n" +
					"	  } catch(Exception t) {\n" +
					"		 t.printStackTrace(System.out);\n" +
					"	  }\n" +
					"	}\n" +
					"	public static void main(String[] args) {\n" +
					"		  (new X()).foo(null);\n" +
					"	}\n" +
					"}",
				},
				"----------\n" +
				"1. ERROR in X.java (at line 7)\n" +
				"	case String s :\n" +
				"	     ^^^^^^^^\n" +
				"This case label is dominated by one of the preceding case labels\n" +
				"----------\n");
	}
	public void testIssue658() {
		runConformTest(
				new String[] {
					"X.java",
					"public class X {\n"
					+ "	public static void main(String argv[]) {\n"
					+ "		(new X()).foo(\"abc\");\n"
					+ "	}\n"
					+ "	public void foo(String s) {\n"
					+ "		int v = 0;\n"
					+ "		Boolean b1 = Boolean.valueOf(true);\n"
					+ "		switch (s) {\n"
					+ "			case String obj when b1 -> v = 1;\n"
					+ "			default -> v = 0;\n"
					+ "		}\n"
					+ "		System.out.println(v);\n"
					+ "		Boolean b2 = Boolean.valueOf(false);\n"
					+ "		switch (s) {\n"
					+ "			case String obj when b2 -> v = 1;\n"
					+ "			default -> v = 0;\n"
					+ "		}\n"
					+ "		System.out.println(v);\n"
					+ "	}\n"
					+ "}"
				},
				"1\n0");
	}
	public void testIssue711_1() {
		runNegativeTest(
				new String[] {
					"X.java",
					"import java.util.*;\n"
					+ "public class X {\n"
					+ "public static void foo(List<Number> l) {\n"
					+ "	switch (l) {\n"
					+ "	    case ArrayList<Number> al -> \n"
					+ "	        System.out.println(\"An ArrayList of Number\");\n"
					+ "	    case ArrayList<? extends Number> aln -> // Error - dominated case label\n"
					+ "	        System.out.println(\"An ArrayList of Number\");\n"
					+ "	    default -> \n"
					+ "	        System.out.println(\"A List\");\n"
					+ "	}\n"
					+ "}\n" +
					"}",
				},
				"----------\n" +
				"1. ERROR in X.java (at line 7)\n" +
				"	case ArrayList<? extends Number> aln -> // Error - dominated case label\n" +
				"	     ^^^^^^^^^^^^^^^^^^^^^^^^^^^^^^^\n" +
				"This case label is dominated by one of the preceding case labels\n" +
				"----------\n");
	}
	public void testIssue711_2() {
		runNegativeTest(
				new String[] {
					"X.java",
					"import java.util.*;\n"
					+ "public class X {\n"
					+ "public static void foo(List<Number> l) {\n"
					+ "	switch (l) {\n"
					+ "	    case ArrayList<? extends Number> aln ->\n"
					+ "	        System.out.println(\"An ArrayList of Number\");\n"
					+ "	    case ArrayList<Number> al ->  // Error - dominated case label\n"
					+ "	        System.out.println(\"An ArrayList of Number\");\n"
					+ "	    default -> \n"
					+ "	        System.out.println(\"A List\");\n"
					+ "	}\n"
					+ "}\n" +
					"}",
				},
				"----------\n" +
				"1. ERROR in X.java (at line 7)\n" +
				"	case ArrayList<Number> al ->  // Error - dominated case label\n" +
				"	     ^^^^^^^^^^^^^^^^^^^^\n" +
				"This case label is dominated by one of the preceding case labels\n" +
				"----------\n");
	}
	public void testIssue742_1() {
		runNegativeTest(
				new String[] {
					"X.java",
					"import java.util.*;\n" +
					"public class X {\n"
					+ "public static void foo(Integer n) {\n"
					+ "  switch (n) {\n"
					+ "    case Integer i when true -> // Allowed but why write this?\n"
					+ "        System.out.println(\"An integer\"); \n"
					+ "    case Integer i ->                     // Error - dominated case label\n"
					+ "        System.out.println(\"An integer\"); \n"
					+ "  }\n"
					+ "}\n" +
					"}",
				},
				"----------\n" +
				"1. ERROR in X.java (at line 7)\n" +
				"	case Integer i ->                     // Error - dominated case label\n" +
				"	     ^^^^^^^^^\n" +
				"The switch statement cannot have more than one unconditional pattern\n" +
				"----------\n" +
				"2. ERROR in X.java (at line 7)\n" +
				"	case Integer i ->                     // Error - dominated case label\n" +
				"	     ^^^^^^^^^\n" +
				"This case label is dominated by one of the preceding case labels\n" +
				"----------\n");
	}
	public void testIssue742_2() {
		runNegativeTest(
				new String[] {
					"X.java",
					"import java.util.*;\n"
					+ "public class X {\n"
					+ "public static void foo(Integer n) {\n"
					+ "  switch (n) {\n"
					+ "    case Integer i -> // Allowed but why write this?\n"
					+ "        System.out.println(\"An integer\"); \n"
					+ "    case Integer i when true ->                     // Error - dominated case label\n"
					+ "        System.out.println(\"An integer\"); \n"
					+ "  }\n"
					+ "}\n" +
					"}",
				},
				"----------\n" +
				"1. ERROR in X.java (at line 7)\n" +
				"	case Integer i when true ->                     // Error - dominated case label\n" +
				"	     ^^^^^^^^^^^^^^^^^^^\n" +
				"The switch statement cannot have more than one unconditional pattern\n" +
				"----------\n" +
				"2. ERROR in X.java (at line 7)\n" +
				"	case Integer i when true ->                     // Error - dominated case label\n" +
				"	     ^^^^^^^^^^^^^^^^^^^\n" +
				"This case label is dominated by one of the preceding case labels\n" +
				"----------\n");
	}
	public void testIssue712_001() {
		runConformTest(
				new String[] {
					"X.java",
					"public class X {\n"+
					"       \n"+
					"       public static void main(String[] args) {\n"+
					"               Object o = \"Hello World\";\n"+
					"               foo(o);\n"+
					"       }\n"+
					"       public static void foo(Object o) {\n"+
					"         switch (o) {\n"+
					"           case String s:\n"+
					"               System.out.println(s);        // No break!\n"+
					"           case R():\n"+
					"               System.out.println(\"It's either an R or a string\"); // Allowed\n"+
					"               break;\n"+
					"           default:\n"+
					"         }\n"+
					"       }\n"+
					"\n"+
					"}\n"+
					"\n"+
					"record R() {} \n"+
					"record S() {}\n"
				},
				"Hello World\n" +
				"It\'s either an R or a string");
	}
	public void testIssue712_002() {
		runConformTest(
				new String[] {
					"X.java",
					"public class X {\n"+
					" \n"+
					" public static void main(String[] args) {\n"+
					"   Object o = new R();\n"+
					"   foo(o);\n"+
					" }\n"+
					" public static void foo(Object o) {\n"+
					"   switch (o) {\n"+
					"     case R():\n"+
					"     case S():                         // Multiple case labels!\n"+
					"         System.out.println(\"Either R or an S\");\n"+
					"         break;\n"+
					"     default:\n"+
					" }\n"+
					" }\n"+
					"\n"+
					"}\n"+
					"\n"+
					"record R() {}\n"+
					"record S() {}\n"
				},
				"Either R or an S");
	}
	public void testIssue712_003() {
		runConformTest(
				new String[] {
					"X.java",
					"public class X {\n"+
					" \n"+
					" public static void main(String[] args) {\n"+
					"   Object o = null;\n"+
					"   foo(o);\n"+
					" }\n"+
					" public static void foo(Object o) {\n"+
					"   switch (o) {\n"+
					"     case null:\n"+
					"     case R():                         // Multiple case labels!\n"+
					"         System.out.println(\"Either null or an R\");\n"+
					"         break;\n"+
					"     default:\n"+
					" }\n"+
					" }\n"+
					"}\n"+
					"\n"+
					"record R() {}\n"+
					"record S() {}"
				},
				"Either null or an R");
	}
	public void testIssue712_004() {
		runNegativeTest(
				new String[] {
					"X.java",
					"public class X {\n" +
					" \n" +
					" public static void foo(Object o) {\n" +
					"   switch (o) {\n" +
					"     case Integer i :\n" +
					"     case R():                         // Multiple case labels!\n" +
					"         System.out.println(\"R Only\");\n" +
					"     default:\n" +
					"   }\n" +
					" }\n" +
					"}\n" +
					" \n" +
					"record R() {}"
				},
				"----------\n" +
				"1. ERROR in X.java (at line 5)\n" +
				"	case Integer i :\n" +
				"	^^^^^^^^^^^^^^\n" +
				"Illegal fall-through from a case label pattern\n" +
				"----------\n");
	}
	public void testIssueDefaultDominance_001() {
		runNegativeTest(
				new String[] {
					"X.java",
					" public class X {\n" +
					" \n" +
					" public static void foo(Object o) {\n" +
					"   switch (o) {\n" +
					"   case Float f: System.out.println(\"integer\"); break;\n" +
					"   default: System.out.println(\"default\"); break;\n" +
					"   case Integer i: System.out.println(\"integer\"); break;\n" +
					"   }      \n" +
					" }\n" +
					"}"
				},
				"----------\n" +
				"1. ERROR in X.java (at line 7)\n" +
				"	case Integer i: System.out.println(\"integer\"); break;\n" +
				"	     ^^^^^^^^^\n" +
				"This case label is dominated by one of the preceding case labels\n" +
				"----------\n");
	}
	public void testIssueDefaultDominance_002() {
		runNegativeTest(
				new String[] {
					"X.java",
					" public class X {\n" +
					" \n" +
					" public static void foo(Object o) {\n" +
					"   switch (o) {\n" +
					"   default: System.out.println(\"default\"); break;\n" +
					"   case Integer i: System.out.println(\"integer\"); break;\n" +
					"   }      \n" +
					" }\n" +
					"}"
				},
				"----------\n" +
				"1. ERROR in X.java (at line 6)\n" +
				"	case Integer i: System.out.println(\"integer\"); break;\n" +
				"	     ^^^^^^^^^\n" +
				"This case label is dominated by one of the preceding case labels\n" +
				"----------\n");
	}
	public void testIssueDefaultDominance_003() {
		runNegativeTest(
				new String[] {
					"X.java",
					" public class X {\n" +
					" \n" +
					" public static void foo(Object o) {\n" +
					"   switch (o) {\n" +
					"   default: System.out.println(\"default\"); break;\n" +
					"   case null: System.out.println(\"null\"); break;\n" +
					"   }      \n" +
					" }\n" +
					"}"
				},
				"----------\n" +
				"1. ERROR in X.java (at line 6)\n" +
				"	case null: System.out.println(\"null\"); break;\n" +
				"	     ^^^^\n" +
				"This case label is dominated by one of the preceding case labels\n" +
				"----------\n");
	}
	public void testIssueDefaultDominance_004() {
		runNegativeTest(
				new String[] {
					"X.java",
					" public class X {\n" +
					" \n" +
					" public static void foo(Object o) {\n" +
					"   switch (o) {\n" +
					"   case Float f: System.out.println(\"integer\"); break;\n" +
					"   default: System.out.println(\"default\"); break;\n" +
					"   case null: System.out.println(\"null\"); break;\n" +
					"   }      \n" +
					" }\n" +
					"}"
				},
				"----------\n" +
				"1. ERROR in X.java (at line 7)\n" +
				"	case null: System.out.println(\"null\"); break;\n" +
				"	     ^^^^\n" +
				"This case label is dominated by one of the preceding case labels\n" +
				"----------\n");
	}
	public void testIssue919() {
		runNegativeTest(
			new String[] {
				"X.java",
				" public class X {\n"
				+ "   static void defaultCanAppearBeforePattern(Integer i) {\n"
				+ "	  switch (i) {\n"
				+ "	  case null -> System.out.println(\"value unavailable: \" + i);\n"
				+ "	  case -1, 1 -> System.out.println(\"absolute value 1: \" + i);\n"
				+ "	  default -> System.out.println(\"other integer: \" + i);\n"
				+ "	  case Integer value when value > 0 -> System.out.println(\"positive integer: \" + i);\n"
				+ "	  }\n"
				+ "  }\n"
				+ "  static void defaultCanAppearBeforeNull(Integer i) {\n"
				+ "	  switch (i) {\n"
				+ "	  case -1, 1 -> System.out.println(\"absolute value 1: \" + i);\n"
				+ "	  default -> System.out.println(\"other integer: \" + i);\n"
				+ "	  case null -> System.out.println(\"value unavailable: \" + i);\n"
				+ "	  case Integer value when value > 0 -> System.out.println(\"positive integer: \" + i);\n"
				+ "	  }\n"
				+ "  }\n"
				+ "  static void defaultCanAppearBeforeConstantLabel(Integer i) {\n"
				+ "	  switch (i) {\n"
				+ "	  case null -> System.out.println(\"value unavailable: \" + i);\n"
				+ "	  default -> System.out.println(\"other integer: \" + i);\n"
				+ "	  case -1, 1 -> System.out.println(\"absolute value 1: \" + i);\n"
				+ "	  case Integer value when value > 0 -> System.out.println(\"positive integer: \" + i);\n"
				+ "	  }\n"
				+ "  }\n"
				+ "}"
			},
			"----------\n" +
			"1. ERROR in X.java (at line 7)\n" +
			"	case Integer value when value > 0 -> System.out.println(\"positive integer: \" + i);\n" +
			"	     ^^^^^^^^^^^^^^^^^^^^^^^^^^^^\n" +
			"This case label is dominated by one of the preceding case labels\n" +
			"----------\n" +
			"2. ERROR in X.java (at line 14)\n" +
			"	case null -> System.out.println(\"value unavailable: \" + i);\n" +
			"	     ^^^^\n" +
			"This case label is dominated by one of the preceding case labels\n" +
			"----------\n" +
			"3. ERROR in X.java (at line 15)\n" +
			"	case Integer value when value > 0 -> System.out.println(\"positive integer: \" + i);\n" +
			"	     ^^^^^^^^^^^^^^^^^^^^^^^^^^^^\n" +
			"This case label is dominated by one of the preceding case labels\n" +
			"----------\n" +
			"4. ERROR in X.java (at line 23)\n" +
			"	case Integer value when value > 0 -> System.out.println(\"positive integer: \" + i);\n" +
			"	     ^^^^^^^^^^^^^^^^^^^^^^^^^^^^\n" +
			"This case label is dominated by one of the preceding case labels\n" +
			"----------\n");
	}
	public void testIssue1126a() {
		runConformTest(
				new String[] {
					"X.java",
					"public class X {\n"+
					" 	static int foo(String i) {\n"+
					"		return switch (i) {\n"+
					"	     case \"abc\" -> 0;\n"+
					"	     case \"abcd\" -> 1;\n"+
					"	     case String s -> -1;\n"+
					"	   };\n"+
					"	}\n"+
					" public static void main(String[] args) {\n"+
					"   System.out.println(foo(\"abcd\"));\n"+
					"   System.out.println(foo(\"abc\"));\n"+
					" }\n"+
					"}",
				},
				"1\n" +
				"0");
	}
	public void testIssue1126b() {
		runConformTest(
				new String[] {
					"X.java",
					"public class X {\n"+
					" 	static int foo(String i) {\n"+
					"		return switch (i) {\n"+
					"	     case \"FB\" -> 0;\n"+
					"	     case \"Ea\" -> 1;\n"+
					"	     case String s -> -1;\n"+
					"	   };\n"+
					"	}\n"+
					" public static void main(String[] args) {\n"+
					"   System.out.println(foo(\"Ea\"));\n"+
					"   System.out.println(foo(\"FB\"));\n"+
					" }\n"+
					"}",
				},
				"1\n" +
				"0");
	}
	public void testIssue587_001() {
		runConformTest(
				new String[] {
					"X.java",
					"public class X {\n"+
					"  sealed interface I<T> permits A, B {}\n"+
					"  final static class A<T> implements I<String> {}\n"+
					"  final static class B<Y> implements I<Y> {}\n"+
					"\n"+
					"  static int testGenericSealedExhaustive(I<Integer> i) {\n"+
					"    return switch (i) {\n"+
					"      // Exhaustive as no A case possible!\n"+
					"      case B<Integer> bi -> 42;\n"+
					"    };\n"+
					"  }\n"+
					"  public static void main(String[] args) {\n"+
					"       System.out.println(testGenericSealedExhaustive(new B<Integer>()));\n"+
					"  }\n"+
					"}",
				},
				"42");
	}
	public void testIssueExhaustiveness_001() {
		runConformTest(
				new String[] {
					"X.java",
					"public class X {\n"+
					" public static void main(String argv[]) {\n"+
					"   System.out.println(foo());\n"+
					" }\n"+
					"\n"+
					" public static int foo() {\n"+
					"   return switch (I.getIC()) {\n"+
					"     case IC c -> 42;\n"+
					"   };\n"+
					" }\n"+
					"}\n"+
					"\n"+
					"sealed interface I<T> permits IC {\n"+
					" public static I getIC() {\n"+
					"   return new IC(){};\n"+
					" }\n"+
					"}\n"+
					"\n"+
					"non-sealed interface IC<T> extends I {}",
				},
				"42");
	}
	public void testIssueExhaustiveness_002() {
		runConformTest(
				new String[] {
					"X.java",
					"record R(int i) {}\n"+
					"public class X {\n"+
					"\n"+
					"    public static int foo(R exp) {\n"+
					"        return switch (exp) {\n"+
					"            case R r -> 42;\n"+
					"        };\n"+
					"    }\n"+
					"    public static void main(String argv[]) {\n"+
					"       System.out.println(foo(new R(10)));\n"+
					"    }\n"+
					"}"
				},
				"42");
	}
	public void testIssueExhaustiveness_003() {
		runConformTest(
				new String[] {
					"X.java",
					"record R(X x) {}\n"+
					"public class X {\n"+
					"\n"+
					"    public static int foo(R exp) {\n"+
					"        return switch (exp) {\n"+
					"            case R(Object o) -> 42;\n"+
					"        };\n"+
					"    }\n"+
					"    public static void main(String argv[]) {\n"+
					"       System.out.println(foo(new R(new X())));\n"+
					"    }\n"+
					"}"
				},
				"42");
	}
	public void testIssueExhaustiveness_004() {
		runNegativeTest(
				new String[] {
					"X.java",
					"sealed interface I permits A, J {}\n"+
					"sealed interface J extends I {}\n"+
					"\n"+
					"final class A implements I {}\n"+
					"final record R() implements J {}\n"+
					"\n"+
					"public class X {\n"+
					"\n"+
					"    public static int foo(I i) {\n"+
					"        return switch (i) {\n"+
					"            case A a -> 0;\n"+
					"        };\n"+
					"    }\n"+
					"\n"+
					"    public static void main(String argv[]) {\n"+
					"       Zork();\n"+
					"    }\n"+
					"}"
				},
				"----------\n" +
				"1. ERROR in X.java (at line 10)\n" +
				"	return switch (i) {\n" +
				"	               ^\n" +
				"A switch expression should have a default case\n" +
				"----------\n" +
				"2. ERROR in X.java (at line 16)\n" +
				"	Zork();\n" +
				"	^^^^\n" +
				"The method Zork() is undefined for the type X\n" +
				"----------\n"
);
	}
	public void testIssueExhaustiveness_005() {
		runConformTest(
				new String[] {
					"X.java",
					"sealed interface I {}\n" +
					"final class A implements I {}\n" +
					"\n" +
					"record R<T extends I>(T x, T  y) {}\n" +
					"\n" +
					"public class X {\n" +
					"    public static int foo(R r) {\n" +
					"       return  switch (r) {\n" +
					"            case R(A a1, A a2) -> 0;\n" +
					"        };\n" +
					"    }\n" +
					"\n" +
					"    @SuppressWarnings(\"unchecked\")\n" +
					"       public static void main(String argv[]) {\n" +
					"       System.out.println(X.foo(new R(new A(), new A())));\n" +
					"    }\n" +
					"}"
				},
				"0");
	}
	public void testIssue1250_1() {
		if (this.complianceLevel < ClassFileConstants.JDK21) {
			return;
		}
		this.runConformTest(
				new String[] {
					"X.java",
					"enum E {\n"
					+ "	A1, A2;\n"
					+ "}\n"
					+ "public class X {\n"
					+ "	public static void foo(E e) {\n"
					+ "		switch (e) {\n"
					+ "			case E.A1 -> {\n"
					+ "				System.out.println(\"A1\");\n"
					+ "			}\n"
					+ "			case E.A2 -> {\n"
					+ "				System.out.println(\"A2\");\n"
					+ "			}\n"
					+ "		}\n"
					+ "	}\n"
					+ "	public static void main(String[] args) {\n"
					+ "		foo(E.A1);\n"
					+ "	}\n"
					+ "}",
				},
				"A1");
	}
	public void testIssue1250_2() {
		if (this.complianceLevel < ClassFileConstants.JDK21) {
			return;
		}
		this.runConformTest(
				new String[] {
					"X.java",
					"enum E {\n"
					+ "	A1, A2;\n"
					+ "	enum InnerE {\n"
					+ "		B1, B2;\n"
					+ "	}\n"
					+ "}\n"
					+ "public class X {\n"
					+ "	public static void foo(E.InnerE e) {\n"
					+ "		switch (e) {\n"
					+ "			case E.InnerE.B1 -> {\n"
					+ "				System.out.println(\"B1\"); //$NON-NLS-1$\n"
					+ "			} \n"
					+ "			default -> {}\n"
					+ "		}\n"
					+ "	}\n"
					+ "	public static void main(String[] args) { \n"
					+ "		foo(E.InnerE.B1);\n"
					+ "	}\n"
					+ "}",
				},
				"B1");
	}
	public void testIssue1250_3() {
		if (this.complianceLevel < ClassFileConstants.JDK21) {
			return;
		}
		this.runNegativeTest(
				new String[] {
					"X.java",
					"enum E {\n"
					+ "	A1, A2;\n"
					+ "	enum InnerE {\n"
					+ "		B1, B2;\n"
					+ "	}\n"
					+ "}\n"
					+ "public class X {\n"
					+ "	public static void foo(E.InnerE e) {\n"
					+ "		switch (e) {\n"
					+ "			case E.A1 -> {\n"
					+ "				System.out.println(\"B1\"); //$NON-NLS-1$\n"
					+ "			} \n"
					+ "			default -> {}\n"
					+ "		}\n"
					+ "	}\n"
					+ "	public static void main(String[] args) { \n"
					+ "		foo(E.InnerE.B1);\n"
					+ "	}\n"
					+ "}",
				},
				"----------\n" +
				"1. ERROR in X.java (at line 10)\n" +
				"	case E.A1 -> {\n" +
				"	     ^^^^\n" +
				"Type mismatch: cannot convert from E to E.InnerE\n" +
				"----------\n");
	}
	public void testIssue1250_4() {
		if (this.complianceLevel < ClassFileConstants.JDK21) {
			return;
		}
		this.runConformTest(
				new String[] {
					"X.java",
					"interface I {}\n"
					+ "enum E implements I {\n"
					+ "	A0, A1, A2, A3, A4;\n"
					+ "}\n"
					+ "public class X {\n"
					+ "	public String testMethod(I exp) {\n"
					+ "		String res = \"\";\n"
					+ "		switch (exp) {\n"
					+ "			case E.A0 -> {\n"
					+ "				res = \"const A0\";\n"
					+ "				break;\n"
					+ "			}\n"
					+ "			case E.A1 -> {\n"
					+ "				res = \"const A1\";\n"
					+ "				break;\n"
					+ "			}\n"
					+ "			case E.A2 -> {\n"
					+ "				res = \"const A2\";\n"
					+ "				break;\n"
					+ "			}\n"
					+ "			case E.A3 -> {\n"
					+ "				res = \"const A3\";\n"
					+ "				break;\n"
					+ "			}\n"
					+ "			case E.A4 -> {\n"
					+ "				res = \"const A4\";\n"
					+ "				break;\n"
					+ "			}\n"
					+ "			default -> {\n"
					+ "				res = \"default\";\n"
					+ "			}\n"
					+ "		}\n"
					+ "		return res;\n"
					+ "	}\n"
					+ "	public static void main(String[] args) {\n"
					+ "		System.out.println((new X()).testMethod(E.A2));\n"
					+ "		System.out.println((new X()).testMethod(E.A3));\n"
					+ "		System.out.println((new X()).testMethod(E.A4));\n"
					+ "		System.out.println((new X()).testMethod(E.A0));\n"
					+ "		System.out.println((new X()).testMethod(E.A1));\n"
					+ "		System.out.println((new X()).testMethod(new I() {\n"
					+ "		}));\n"
					+ "	}\n"
					+ "}",
				},
				"const A2\n" +
				"const A3\n" +
				"const A4\n" +
				"const A0\n" +
				"const A1\n" +
				"default");
	}
	public void testIssue1250_5() {
		if (this.complianceLevel < ClassFileConstants.JDK21) {
			return;
		}
		this.runConformTest(
				new String[] {
					"X.java",
					"interface I {\n"
					+ "}\n"
					+ "enum E implements I {\n"
					+ "	A0, A1, A2, A3, A4;\n"
					+ "}\n"
					+ "enum E1 implements I {\n"
					+ "	B0, B1;\n"
					+ "}\n"
					+ "public class X {\n"
					+ "	public String foo(I exp) {\n"
					+ "		String res = \"\";\n"
					+ "		switch (exp) {\n"
					+ "			case E.A0 -> {\n"
					+ "				res = \"const A0\";\n"
					+ "				break;\n"
					+ "			}\n"
					+ "			case E.A1 -> {\n"
					+ "				res = \"const A1\";\n"
					+ "				break;\n"
					+ "			}\n"
					+ "			case E1.B0 -> {\n"
					+ "				res = \"const B0\";\n"
					+ "				break;\n"
					+ "			}\n"
					+ "			case E e -> {\n"
					+ "				res = e.toString();\n"
					+ "			}\n"
					+ "			case E1 e1 -> {\n"
					+ "				res = e1.toString();\n"
					+ "			}\n"
					+ "			default -> {\n"
					+ "				res = \"default\";\n"
					+ "			}\n"
					+ "		}\n"
					+ "		return res;\n"
					+ "	}\n"
					+ "	public static void main(String[] args) {\n"
					+ "		System.out.println((new X()).foo(E.A0));\n"
					+ "		System.out.println((new X()).foo(E.A1));\n"
					+ "		System.out.println((new X()).foo(E.A2));\n"
					+ "		System.out.println((new X()).foo(E1.B0));\n"
					+ "		System.out.println((new X()).foo(E1.B1));\n"
					+ "		System.out.println((new X()).foo(new I() {\n"
					+ "		}));\n"
					+ "	}\n"
					+ "}",
				},
				"const A0\n"
				+ "const A1\n"
				+ "A2\n"
				+ "const B0\n"
				+ "B1\n"
				+ "default");
	}
	public void testIssue1250_6() {
		if (this.complianceLevel < ClassFileConstants.JDK21) {
			return;
		}
		this.runConformTest(
				new String[] {
					"X.java",
					"interface I {\n"
					+ "}\n"
					+ "enum XEnum {\n"
					+ "    A, B;\n"
					+ "    interface I {}\n"
					+ "    enum E implements I {\n"
					+ "        A0, A1;\n"
					+ "    }\n"
					+ "}\n"
					+ "public class X {\n"
					+ "    public String foo(XEnum.I exp) {\n"
					+ "        String res = \"\";\n"
					+ "        switch (exp) {\n"
					+ "            case XEnum.E.A0 -> {\n"
					+ "                res = \"A0\";\n"
					+ "                break;\n"
					+ "            }\n"
					+ "            case XEnum.E.A1 -> {\n"
					+ "                res = \"A1\";\n"
					+ "                break;\n"
					+ "            }\n"
					+ "            default -> {\n"
					+ "                res = \"Ad\";\n"
					+ "            }\n"
					+ "        }\n"
					+ "        return res;\n"
					+ "    }\n"
					+ "	public static void main(String[] args) {\n"
					+ "		System.out.println((new X()).foo(XEnum.E.A1));\n"
					+ "	}\n"
					+ "}",
				},
				"A1");
	}
	public void testIssue1250_7() {
		if (this.complianceLevel < ClassFileConstants.JDK21) {
			return;
		}
		this.runConformTest(
				new String[] {
					"X.java",
					"interface I {\n"
					+ "    interface InnerI {}\n"
					+ "    enum E implements InnerI {\n"
					+ "        A0, A1;\n"
					+ "    }\n"
					+ "}\n"
					+ "public class X {\n"
					+ "    public String foo(I.InnerI exp) {\n"
					+ "        String res = \"\";\n"
					+ "        res = switch (exp) {\n"
					+ "            case I.E.A0 -> {\n"
					+ "                yield \"A0\";\n"
					+ "            }\n"
					+ "            case I.E.A1 -> {\n"
					+ "                yield \"A1\";\n"
					+ "            }\n"
					+ "            default -> {\n"
					+ "                yield \"Ad\";\n"
					+ "            }\n"
					+ "        };\n"
					+ "        return res;\n"
					+ "    }\n"
					+ "	public static void main(String[] args) {\n"
					+ "		System.out.println((new X()).foo(I.E.A1));\n"
					+ "	}\n"
					+ "}",
				},
				"A1");
	}
	public void testIssue1250_8() {
		if (this.complianceLevel < ClassFileConstants.JDK21) {
			return;
		}
		this.runConformTest(
				new String[] {
					"p/q/X.java",
					"package p.q;\n"
					+ "interface I {\n"
					+ "}\n"
					+ "enum E implements I {\n"
					+ "	A0, A1, A2, A3, A4;\n"
					+ "}\n"
					+ "enum E1 implements I {\n"
					+ "	B0, B1;\n"
					+ "}\n"
					+ "public class X {\n"
					+ "	public String foo(I exp) {\n"
					+ "		String res = \"\";\n"
					+ "		switch (exp) {\n"
					+ "			case E.A0 -> {\n"
					+ "				res = \"const A0\";\n"
					+ "				break;\n"
					+ "			}\n"
					+ "			case E.A1 -> {\n"
					+ "				res = \"const A1\";\n"
					+ "				break;\n"
					+ "			}\n"
					+ "			case E1.B0 -> {\n"
					+ "				res = \"const B0\";\n"
					+ "				break;\n"
					+ "			}\n"
					+ "			case E e -> {\n"
					+ "				res = e.toString();\n"
					+ "			}\n"
					+ "			case E1 e1 -> {\n"
					+ "				res = e1.toString();\n"
					+ "			}\n"
					+ "			default -> {\n"
					+ "				res = \"default\";\n"
					+ "			}\n"
					+ "		}\n"
					+ "		return res;\n"
					+ "	}\n"
					+ "	public static void main(String[] args) {\n"
					+ "		System.out.println((new X()).foo(E.A0));\n"
					+ "		System.out.println((new X()).foo(E.A1));\n"
					+ "		System.out.println((new X()).foo(E.A2));\n"
					+ "		System.out.println((new X()).foo(E1.B0));\n"
					+ "		System.out.println((new X()).foo(E1.B1));\n"
					+ "		System.out.println((new X()).foo(new I() {\n"
					+ "		}));\n"
					+ "	}\n"
					+ "}",
				},
				"const A0\n"
				+ "const A1\n"
				+ "A2\n"
				+ "const B0\n"
				+ "B1\n"
				+ "default");
	}
	public void testIssue1351_1() {
		this.runNegativeTest(
				new String[] {
						"X.java",
						"public class X {\n"
								+ "	public static void foo() {\n"
								+ "		Object o = new String(\"\");\n"
								+ "		int len = 2;\n"
								+ "		switch (o) {\n"
								+ "		case String o1 when ((String) o).length() == o1.length() :\n"
								+ "			o = null;\n"
								+ "			o1 = null;\n"
								+ "			break;\n"
								+ "		default:\n"
								+ "			break;\n"
								+ "		}\n"
								+ "	}\n"
								+ "} ",
				},
				"----------\n" +
				"1. ERROR in X.java (at line 6)\n" +
				"	case String o1 when ((String) o).length() == o1.length() :\n" +
				"	                              ^\n" +
				"Local variable o referenced from a guard must be final or effectively final\n" +
				"----------\n");
	}
	public void testIssue1351_2() {
		this.runNegativeTest(
				new String[] {
						"X.java",
						"public class X {\n"
						+ "	public static void foo() {\n"
						+ "		Object o = new String(\"\");\n"
						+ "		int len = 2;\n"
						+ "		switch (o) {\n"
						+ "		case String o1 when o1.length() == ((String) o).length():\n"
						+ "			o = null;\n"
						+ "			o1 = null;\n"
						+ "			break;\n"
						+ "		default:\n"
						+ "			break;\n"
						+ "		}\n"
						+ "	}\n"
						+ "} ",
				},
				"----------\n" +
				"1. ERROR in X.java (at line 6)\n" +
				"	case String o1 when o1.length() == ((String) o).length():\n" +
				"	                    ^^\n" +
				"Local variable o1 referenced from a guard must be final or effectively final\n" +
				"----------\n");
	}
	public void testIssue1351_3() {
		this.runNegativeTest(
				new String[] {
						"X.java",
						"class C {\n"
						+ "	int v;\n"
						+ "	public int value() { return this.v;\n}\n"
						+ "}\n"
						+ "public class X {\n"
						+ "	public void foo(C c) {\n"
						+ "		switch (c) {\n"
						+ "		case C c1 when c1.v == c1.value():\n"
						+ "			c1 = null;\n"
						+ "			break;\n"
						+ "		default:\n"
						+ "			break;\n"
						+ "		}\n"
						+ "	}\n"
						+ "}",
				},
				"----------\n" +
				"1. ERROR in X.java (at line 9)\n" +
				"	case C c1 when c1.v == c1.value():\n" +
				"	               ^^\n" +
				"Local variable c1 referenced from a guard must be final or effectively final\n" +
				"----------\n");
	}
	public void testIssue1351_3a() {
		this.runNegativeTest(
				new String[] {
						"X.java",
						"class C {\n"
						+ "	int v;\n"
						+ "	public int value() { return this.v;\n}\n"
						+ "}\n"
						+ "public class X {\n"
						+ "	public void foo(C c) {\n"
						+ "		switch (c) {\n"
						+ "		case C c1 when c1.value() == c1.v:\n"
						+ "			c1 = null;\n"
						+ "			break;\n"
						+ "		default:\n"
						+ "			break;\n"
						+ "		}\n"
						+ "	}\n"
						+ "} ",
				},
				"----------\n" +
				"1. ERROR in X.java (at line 9)\n" +
				"	case C c1 when c1.value() == c1.v:\n" +
				"	               ^^\n" +
				"Local variable c1 referenced from a guard must be final or effectively final\n" +
				"----------\n");
	}
	public void testIssue1351_3b() {
		this.runNegativeTest(
				new String[] {
						"X.java",
						"interface I {\n"
						+ "	int v = 0;\n"
						+ "	public default int val() {\n"
						+ "		return v;\n"
						+ "	}\n"
						+ "}\n"
						+ "public class X {\n"
						+ "	public void foo(I intf) {\n"
						+ "		switch (intf) {\n"
						+ "		case I i1 when i1.v > i1.val():\n"
						+ "			i1 = null;\n"
						+ "			break;\n"
						+ "		default:\n"
						+ "			break;\n"
						+ "		}\n"
						+ "	}\n"
						+ "} ",
				},
				"----------\n" +
				"1. ERROR in X.java (at line 10)\n" +
				"	case I i1 when i1.v > i1.val():\n" +
				"	               ^^\n" +
				"Local variable i1 referenced from a guard must be final or effectively final\n" +
				"----------\n" +
				"2. WARNING in X.java (at line 10)\n" +
				"	case I i1 when i1.v > i1.val():\n" +
				"	                  ^\n" +
				"The static field I.v should be accessed in a static way\n" +
				"----------\n");
	}
	public void testIssue1351_3c() {
		this.runNegativeTest(
				new String[] {
						"X.java",
						"interface I {\n"
						+ "	int v = 1;\n"
						+ "	public default int val() {\n"
						+ "		return 0;\n"
						+ "	}\n"
						+ "}\n"
						+ "public class X {\n"
						+ "	public void foo(I intf) {\n"
						+ "		switch (intf) {\n"
						+ "		case I i1 when I.v > i1.val():\n"
						+ "			i1 = null;\n"
						+ "			break;\n"
						+ "		default:\n"
						+ "			break;\n"
						+ "		}\n"
						+ "	}\n"
						+ "} ",
				},
				"----------\n" +
				"1. ERROR in X.java (at line 10)\n" +
				"	case I i1 when I.v > i1.val():\n" +
				"	                     ^^\n" +
				"Local variable i1 referenced from a guard must be final or effectively final\n" +
				"----------\n");
	}
	public void testIssue1351_4() {
		this.runNegativeTest(
				new String[] {
						"X.java",
						"class C {\n"
						+ "	int v;\n"
						+ "	public int value() { return this.v;\n}\n"
						+ "}\n"
						+ "public class X {\n"
						+ "	C c0;\n"
						+ "	public void foo(C c) {\n"
						+ "		switch (c) {\n"
						+ "		case C c1 when c0.v == c0.value():\n"
						+ "			c0 = null;\n"
						+ "			break;\n"
						+ "		}\n"
						+ "	}\n"
						+ "} ",
				},
				"----------\n" +
				"1. ERROR in X.java (at line 9)\n" +
				"	switch (c) {\n" +
				"	        ^\n" +
				"An enhanced switch statement should be exhaustive; a default label expected\n" +
				"----------\n");
	}
	public void testIssue1351_5() {
		this.runNegativeTest(
				new String[] {
					"X.java",
					"public class X {\n"
					+ "	public static void foo() {\n"
					+ "		Integer in = 0;\n"
					+ "		switch (in) {\n"
					+ "		    case Integer i ->\n"
					+ "		        System.out.println(\"Boxed\");\n"
					+ "		    case 95 ->\n"
					+ "		        System.out.println(\"Literal!\");\n"
					+ "		}\n"
					+ "	}\n"
					+ "} ",
				},
				"----------\n" +
				"1. ERROR in X.java (at line 7)\n" +
				"	case 95 ->\n" +
				"	     ^^\n" +
				"This case label is dominated by one of the preceding case labels\n" +
				"----------\n");
	}
	public void testIssue1351_6() {
		runNegativeTest(
				new String[] {
					"X.java",
					"public class X {\n"+
					"	static String foo(Color o) {\n" +
					"		return switch (o) {\n" +
					"	     case Color s when true  -> s.toString();\n" +
					"	     case Red -> \"Red\";\n" +
					"	     case null -> \"\";\n" +
					"	   };\n" +
					"	}\n" +
					"} \n" +
					"enum Color {\n" +
					"	Red; \n" +
					"}",
				},
				"----------\n" +
				"1. ERROR in X.java (at line 5)\n" +
				"	case Red -> \"Red\";\n" +
				"	     ^^^\n" +
				"This case label is dominated by one of the preceding case labels\n" +
				"----------\n");
	}
	public void testIssue1351_7() {
		runNegativeTest(
			new String[] {
				"X.java",
				"public class X {\n"
				+ "	public int foo(Byte exp) {\n"
				+ "		int res = 0;\n"
				+ "		switch (exp) {\n"
				+ "			case Byte p when p.equals(exp), (byte) 0 -> {\n"
				+ "				res = 6;\n"
				+ "				break;\n"
				+ "			}\n"
				+ "			default -> {}\n"
				+ "		}\n"
				+ "		return res;\n"
				+ "	}\n"
				+ "}",
			},
			"----------\n" +
			"1. ERROR in X.java (at line 5)\n" +
			"	case Byte p when p.equals(exp), (byte) 0 -> {\n" +
			"	     ^^^^^^^^^^^^^^^^^^^^^^^^^\n" +
			"Cannot mix pattern with other case labels\n" +
			"----------\n");
	}
	public void testIssue1351_8() {
		runNegativeTest(
			new String[] {
				"X.java",
				"public class X {\n"
				+ "	public int foo(Byte exp) {\n"
				+ "		int res = 0;\n"
				+ "		switch (exp) {\n"
				+ "			case (byte) 0, Byte p when p.equals(exp) -> {\n"
				+ "				res = 6;\n"
				+ "				break;\n"
				+ "			}\n"
				+ "			default -> {}\n"
				+ "		}\n"
				+ "		return res;\n"
				+ "	}\n"
				+ "}",
			},
			"----------\n" +
			"1. ERROR in X.java (at line 5)\n" +
			"	case (byte) 0, Byte p when p.equals(exp) -> {\n" +
			"	               ^^^^^^^^^^^^^^^^^^^^^^^^^\n" +
			"Cannot mix pattern with other case labels\n" +
			"----------\n");
	}
	public void testIssue1351_9() {
		runNegativeTest(
			new String[] {
				"X.java",
				"public class X {\n"
				+ "	public int foo(Byte exp) {\n"
				+ "		int res = 0;\n"
				+ "		switch (exp) {\n"
				+ "			case (byte) 0, (byte) 10, Byte p when p.equals(exp) -> {\n"
				+ "				res = 6;\n"
				+ "				break;\n"
				+ "			}\n"
				+ "			default -> {}\n"
				+ "		}\n"
				+ "		return res;\n"
				+ "	}\n"
				+ "}",
			},
			"----------\n" +
			"1. ERROR in X.java (at line 5)\n" +
			"	case (byte) 0, (byte) 10, Byte p when p.equals(exp) -> {\n" +
			"	                          ^^^^^^^^^^^^^^^^^^^^^^^^^\n" +
			"Cannot mix pattern with other case labels\n" +
			"----------\n");
	}
	public void testIssue1351_10() {
		runNegativeTest(
			new String[] {
				"X.java",
				"public class X {\n"
				+ "	public int foo(Byte exp) {\n"
				+ "		int res = 0;\n"
				+ "		switch (exp) {\n"
				+ "			case Byte p when p.equals(exp), null -> {\n"
				+ "				res = 6;\n"
				+ "				break;\n"
				+ "			}\n"
				+ "			default -> {}\n"
				+ "		}\n"
				+ "		return res;\n"
				+ "	}\n"
				+ "}",
			},
			"----------\n" +
			"1. ERROR in X.java (at line 5)\n" +
			"	case Byte p when p.equals(exp), null -> {\n" +
			"	     ^^^^^^^^^^^^^^^^^^^^^^^^^\n" +
			"Cannot mix pattern with other case labels\n" +
			"----------\n");
	}
	public void testIssue1351_11() {
		runNegativeTest(
			new String[] {
				"X.java",
				"public class X {\n"
				+ "	public int foo(Byte exp) {\n"
				+ "		int res = 0;\n"
				+ "		switch (exp) {\n"
				+ "			case Byte p when p.equals(exp), default -> {\n"
				+ "				res = 6;\n"
				+ "				break;\n"
				+ "			}\n"
				+ "		}\n"
				+ "		return res;\n"
				+ "	}\n"
				+ "}",
			},
			"----------\n" +
			"1. ERROR in X.java (at line 4)\n" +
			"	switch (exp) {\n" +
			"	        ^^^\n" +
			"An enhanced switch statement should be exhaustive; a default label expected\n" +
			"----------\n" +
			"2. ERROR in X.java (at line 5)\n" +
			"	case Byte p when p.equals(exp), default -> {\n" +
			"	     ^^^^^^^^^^^^^^^^^^^^^^^^^\n" +
			"Cannot mix pattern with other case labels\n" +
			"----------\n");
	}

	public void testDisambiguatedRestrictedIdentifierWhenAsFirstMethodInvokation() {
		runConformTest(
				new String[] {
					"X.java",
					"public class X {\n"
					+ "	public static void main(String argv[]) {\n"
					+ "		when(\"Pass\");\n"
					+ "	}\n"
					+ "	static void when(String arg) {\n"
					+ "		System.out.println(arg);\n"
					+ "	}\n"
					+ "}"
				},
				"Pass");
	}

	public void testDisambiguatedRestrictedIdentifierWhenAsFirstVariableDeclaration() {
		runConformTest(
				new String[] {
					"when.java",
					"public class when {\n"
					+ "	public static void main(String argv[]) {\n"
					+ "		when x = new when();\n"
					+ "		System.out.println(x);\n"
					+ "	}\n"
					+ "	public String toString() {\n"
					+ "		return \"Pass\";\n"
					+ "	}\n"
					+ "}"
				},
				"Pass");
	}

	public void testDisambiguatedRestrictedIdentifierWhenAsTypeInACase() {
		runConformTest(
				new String[] {
					"when.java",
					"public class when {\n"
					+ "	public String toString() {\n"
					+ "		return switch((Object) this) {\n"
					+ "			case when x -> \"Pass\";\n"
					+ "			default -> \"Fail\";\n"
					+ "		};\n"
					+ "	}\n"
					+ "	public static void main(String argv[]) {\n"
					+ "		System.out.println(new when());\n"
					+ "	}\n"
					+ "}"
				},
				"Pass");
	}

	public void testDisambiguatedRestrictedIdentifierWhenAfterAParenthesis() {
		runConformTest(
				new String[] {
					"X.java",
					"public class X {\n"
					+ "	public static void main(String argv[]) {\n"
					+ "		System.out.println( (Boolean) when(true) );\n"
					+ "	}\n"
					+ "	static Object when(Object arg) {\n"
					+ "		return arg;\n"
					+ "	}\n"
					+ "}"
				},
				"true");
	}

	public void testValidCodeWithVeryAmbiguousUsageOfWhen() {
		runConformTest(
				new String[] {
					"when.java",
					"class when {\n"
					+ "  boolean when = true;\n"
					+ "  static boolean when(when arg) {\n"
					+ "    return switch(arg) {\n"
					+ "      case when when when when.when && when.when(null) -> when.when;\n"
					+ "      case null -> true;\n"
					+ "      default -> false;\n"
					+ "    };\n"
					+ "  }\n"
					+ "  public static void main(String[] args) {\n"
					+ "    System.out.println(when(new when()));\n"
					+ "  }\n"
					+ "}"
				},
				"true");
	}
	public void testIssue1466_01() {
		this.runConformTest(
				new String[] {
					"X.java",
					"""
					public class X {

						  private static String foo(Integer i) {
						    return switch (i) {
						      case null -> "null";
						      case Integer value when value > 0 -> value.toString();
						      default -> i.toString();
						    };
						  }

						  public static void main(String[] args) {
						    System.out.println(foo(0));
						  }
						}

					""",
				},
				"0");
	}
	public void testIssue1466_02() {
		this.runConformTest(
				new String[] {
					"X.java",
					"""
					public class X {
					  public static void main(String[] args) {
					    constantLabelMustAppearBeforePatternInteger(-1);
					    constantLabelMustAppearBeforePatternInteger(0);
					    constantLabelMustAppearBeforePatternInteger(42);
					    constantLabelMustAppearBeforePatternInteger(-99);
					    constantLabelMustAppearBeforePatternInteger(Integer.valueOf(123));
					    constantLabelMustAppearBeforePatternInteger(null);
					  }
					  static String constantLabelMustAppearBeforePatternInteger(Integer i) {
					    switch (i) {
					      case null -> System.out.println("value unavailable: " + i);
					      case -1, 1 -> System.out.println("absolute value 1: " + i);
					      case Integer value when value > 0 -> System.out.println("positive integer: " + i);
					      default -> System.out.println("other integer: " + i);
					    }
					    return i == null ? "null" : i.toString();
					  }
					}

					""",
				},
				"absolute value 1: -1\n" +
				"other integer: 0\n" +
				"positive integer: 42\n" +
				"other integer: -99\n" +
				"positive integer: 123\n" +
				"value unavailable: null"
);
	}
	// https://github.com/eclipse-jdt/eclipse.jdt.core/issues/1767
	// NPE in switch with case null
	public void testIssue1767() {
		this.runConformTest(
				new String[] {
					"X.java",
					"""
					public class X {
					   public static void main(String[] args) {
						   Integer o = null;
						   switch (o) {
						     case null:
						       System.out.println("NULL");
						       break;
						     default : System.out.println(o);
						   }
					   }
					}
					""",
				},
				"NULL");
	}
	// https://github.com/eclipse-jdt/eclipse.jdt.core/issues/277
	// [19] statement switch with a case null does not compile
	public void testIssue277() {
		this.runConformTest(
				new String[] {
					"X.java",
					"""
					public class X {
					  enum Color { RED, BLACK }

					  public static void main(String[] args) {
					    Color color = null;
					    switch (color) {
					      case null -> System.out.println("NULL");
					      case RED -> System.out.println("RED");
					      case BLACK -> System.out.println("BLACK");
					    }
					  }
					}
					""",
				},
				"NULL");
	}
	// https://github.com/eclipse-jdt/eclipse.jdt.core/issues/277
	// [19] statement switch with a case null does not compile
	public void testIssue277_original() {
		this.runConformTest(
				new String[] {
					"X.java",
					"""
					public class X {
					  enum Color { RED, BLACK }

					  public static void main(String[] args) {
					    Color color = Color.RED;
					    switch (color) {
					      case null -> throw null;
					      case RED -> System.out.println("RED");
					      case BLACK -> System.out.println("BLACK");
					    }
					  }
					}
					""",
				},
				"RED");
	}
	// https://github.com/eclipse-jdt/eclipse.jdt.core/issues/554
	// [19] statement switch with a case null does not compile
	public void testIssue554() {
		this.runConformTest(
				new String[] {
					"X.java",
					"""
					public class X {
					    public static void main(String[] args) {
					        MyEnum val = null;
					        switch (val) {
					        case null:
					            System.out.println("val is null");
					            break;
					        }
					    }
					}
					enum MyEnum {
					    a
					}
					""",
				},
				"val is null");
	}
	// https://github.com/eclipse-jdt/eclipse.jdt.core/issues/113
	// [switch] The Class file generated by ECJ for guarded patterns behaves incorrectly
	public void testGHI113() {
		this.runConformTest(
				new String[] {
					"X.java",
					"""
					public class X {

						interface Shape {
							public double calculateArea();
						}

						record Triangle(int base, int height) implements Shape {

							@Override
							public double calculateArea() {
								return (0.5 * base * height);
							}

						}

						record Square(int side) implements Shape {

							@Override
							public double calculateArea() {
								return (side * side);
							}

						}

						static String evaluate(Shape s) {
							return switch(s) {
								case null ->
									"NULL";
								case Triangle T when (T.calculateArea() > 100) ->
								    "Large Triangle : " + T.calculateArea();
								case Triangle T ->
								    "Small Triangle : " + T.calculateArea();
								default ->
								    "shape : " + s.calculateArea();
							};
						}

						public static void main(String[] args) {
							System.out.println(evaluate(new Triangle(10, 10)));
							System.out.println(evaluate(new Triangle(20, 20)));
							System.out.println(evaluate(new Square(10)));
							System.out.println(evaluate(null));
						}
					}
					""",
				},
				"Small Triangle : 50.0\n"
				+ "Large Triangle : 200.0\n"
				+ "shape : 100.0\n"
				+ "NULL");
	}
	// https://github.com/eclipse-jdt/eclipse.jdt.core/issues/1853
	// [switch][pattern] Scope of pattern binding extends illegally resulting in wrong diagnostic
	public void testGH1853() {
		runConformTest(
			new String[] {
				"X.java",
				"""
				public class X {
				    public static void main(String[] args) {
						Object o = new Object();
						switch (o) {
						case String s :
							if (!(o instanceof String str))
								throw new RuntimeException();
						case null :
							if (!(o instanceof String str))
								throw new RuntimeException();
						default:
				            System.out.println("Default");
						}
					}
				}
				"""
			},
			"Default");
	}
	// https://github.com/eclipse-jdt/eclipse.jdt.core/issues/1856
	// [switch][record patterns] NPE: Cannot invoke "org.eclipse.jdt.internal.compiler.lookup.MethodBinding.isStatic()"
	public void testGHI1856() {
		this.runNegativeTest(
				new String[] {
					"X.java",
					"""
					public class X {

						public class Data {
						    String name;
						}

						record WrapperRec(ExhaustiveSwitch.Data data) {}


						public static void main(String[] args) {
						    switch (new Object()) {
						        case WrapperRec(var data) when data.name.isEmpty() -> { }
						        default -> {}
						    }
						}
					}
					""",
				},
				"----------\n"
				+ "1. ERROR in X.java (at line 1)\n"
				+ "	public class X {\n"
				+ "	^\n"
				+ "Data cannot be resolved to a type\n"
				+ "----------\n"
				+ "2. ERROR in X.java (at line 7)\n"
				+ "	record WrapperRec(ExhaustiveSwitch.Data data) {}\n"
				+ "	                  ^^^^^^^^^^^^^^^^\n"
				+ "ExhaustiveSwitch cannot be resolved to a type\n"
				+ "----------\n"
				+ "3. ERROR in X.java (at line 12)\n"
				+ "	case WrapperRec(var data) when data.name.isEmpty() -> { }\n"
				+ "	                ^^^^^^^^\n"
				+ "Data cannot be resolved to a type\n"
				+ "----------\n");
	}
	// https://github.com/eclipse-jdt/eclipse.jdt.core/issues/1856
	// [switch][record patterns] NPE: Cannot invoke "org.eclipse.jdt.internal.compiler.lookup.MethodBinding.isStatic()"
	public void testGHI1856_2() {
		this.runNegativeTest(
				new String[] {
					"X.java",
					"""
					public class X {

						public class Data {
						    String name;
						}

						record WrapperRec(ExhaustiveSwitch.Data data) {}


						public static void main(String[] args) {
						    switch (new Object()) {
						        case WrapperRec(ExhaustiveSwitch.Data data) when data.name.isEmpty() -> { }
						        default -> {}
						    }
						}
					}
					""",
				},
				"----------\n"
				+ "1. ERROR in X.java (at line 1)\n"
				+ "	public class X {\n"
				+ "	^\n"
				+ "Data cannot be resolved to a type\n"
				+ "----------\n"
				+ "2. ERROR in X.java (at line 7)\n"
				+ "	record WrapperRec(ExhaustiveSwitch.Data data) {}\n"
				+ "	                  ^^^^^^^^^^^^^^^^\n"
				+ "ExhaustiveSwitch cannot be resolved to a type\n"
				+ "----------\n"
				+ "3. ERROR in X.java (at line 12)\n"
				+ "	case WrapperRec(ExhaustiveSwitch.Data data) when data.name.isEmpty() -> { }\n"
				+ "	                ^^^^^^^^^^^^^^^^\n"
				+ "ExhaustiveSwitch cannot be resolved to a type\n"
				+ "----------\n"
				+ "4. ERROR in X.java (at line 12)\n"
				+ "	case WrapperRec(ExhaustiveSwitch.Data data) when data.name.isEmpty() -> { }\n"
				+ "	                ^^^^^^^^^^^^^^^^^^^^^^^^^^\n"
				+ "Record component with type Data is not compatible with type ExhaustiveSwitch.Data\n"
				+ "----------\n");
	}
	// https://github.com/eclipse-jdt/eclipse.jdt.core/issues/1955
	// [Patterns] Redesign resolution of patterns to follow natural visitation
	public void testGH1955() {
		this.runNegativeTest(
				new String[] {
					"X.java",
					"""
					sealed interface I<T> {}
					record R<T extends A<B>>(T t) implements I<T> {}
					public class X {
					    @SuppressWarnings("rawtypes")
						public static <T extends I> int foo(T t) {
					        return switch(t) {
					            case R(A<? extends B> p) -> 0;
					            case R(var varp) -> 1;
					        };
					    }
					}
					class A<T> {}
					abstract class B {}
					class C extends B {}
					""",
				},
				"----------\n"
				+ "1. ERROR in X.java (at line 8)\n"
				+ "	case R(var varp) -> 1;\n"
				+ "	     ^^^^^^^^^^^\n"
				+ "This case label is dominated by one of the preceding case labels\n"
				+ "----------\n");
	}
}<|MERGE_RESOLUTION|>--- conflicted
+++ resolved
@@ -34,11 +34,8 @@
 	static {
 //		TESTS_NUMBERS = new int [] { 40 };
 //		TESTS_RANGE = new int[] { 1, -1 };
-<<<<<<< HEAD
 //		TESTS_NAMES = new String[] { "testBug575053_002"};
-=======
 //		TESTS_NAMES = new String[] { "testBug575571_1"};
->>>>>>> 8398f6c1
 	}
 
 	private static String previewLevel = "21";
