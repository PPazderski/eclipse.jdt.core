/*******************************************************************************
 * Copyright (c) 2000, 2020 IBM Corporation and others.
 *
 * This program and the accompanying materials
 * are made available under the terms of the Eclipse Public License 2.0
 * which accompanies this distribution, and is available at
 * https://www.eclipse.org/legal/epl-2.0/
 *
 * SPDX-License-Identifier: EPL-2.0
 *
 * This is an implementation of an early-draft specification developed under the Java
 * Community Process (JCP) and is made available for testing and evaluation purposes
 * only. The code is not compatible with any specification of the JCP.
 *
 * Contributors:
 *     IBM Corporation - initial API and implementation
 *     Stephan Herrmann - Contributions for
 *								bug 186342 - [compiler][null] Using annotations for null checking
 *								bug 358903 - Filter practically unimportant resource leak warnings
 *								Bug 400874 - [1.8][compiler] Inference infrastructure should evolve to meet JLS8 18.x (Part G of JSR335 spec)
 *        Andy Clement (GoPivotal, Inc) aclement@gopivotal.com - Contributions for
 *								Bug 383624 - [1.8][compiler] Revive code generation support for type annotations (from Olivier's work)
 *								bug 407191 - [1.8] Binary access support for type annotations
 *       Jesper Steen Moeller - Contributions for:
 *								Bug 406973 - [compiler] Parse MethodParameters attribute
 *								Bug 412153 - [1.8][compiler] Check validity of annotations which may be repeatable
 *******************************************************************************/
package org.eclipse.jdt.core.tests.compiler.regression;

import java.util.ArrayList;

import junit.framework.Test;
import junit.framework.TestSuite;

import org.eclipse.jdt.core.tests.dom.StandAloneASTParserTest;
import org.eclipse.jdt.core.tests.junit.extension.TestCase;
import org.eclipse.jdt.core.tests.util.AbstractCompilerTest;
import org.eclipse.jdt.internal.compiler.classfmt.ClassFileConstants;
import org.eclipse.jdt.internal.compiler.flow.UnconditionalFlowInfo;

/**
 * Run all compiler regression tests
 */
@SuppressWarnings({ "unchecked", "rawtypes" })
public class TestAll extends junit.framework.TestCase {

public TestAll(String testName) {
	super(testName);
}
public static Test suite() {

	// Common test suites
	ArrayList standardTests = new ArrayList();
	standardTests.add(ArrayTest.class);
	standardTests.add(AssignmentTest.class);
	standardTests.add(BooleanTest.class);
	standardTests.add(CastTest.class);
	standardTests.add(ClassFileComparatorTest.class);
	standardTests.add(CollisionCase.class);
	standardTests.add(ConstantTest.class);
	standardTests.add(DeprecatedTest.class);
	standardTests.add(LocalVariableTest.class);
	standardTests.add(LookupTest.class);
	standardTests.add(NumericTest.class);
	standardTests.add(ProblemConstructorTest.class);
	standardTests.add(ProblemTypeAndMethodTest.class);
	standardTests.add(ScannerTest.class);
	standardTests.add(SwitchTest.class);
	standardTests.add(TryStatementTest.class);
	standardTests.add(UtilTest.class);
	standardTests.add(XLargeTest.class);
	standardTests.add(InternalScannerTest.class);
	standardTests.add(ConditionalExpressionTest.class);
	standardTests.add(ExternalizeStringLiteralsTest.class);
	standardTests.add(NonFatalErrorTest.class);
	standardTests.add(FlowAnalysisTest.class);
	standardTests.add(CharOperationTest.class);
	standardTests.add(RuntimeTests.class);
	standardTests.add(DebugAttributeTest.class);
	standardTests.add(NullReferenceTest.class);
	standardTests.add(NullReferenceTestAsserts.class);
	if (UnconditionalFlowInfo.COVERAGE_TEST_FLAG) {
		standardTests.add(NullReferenceImplTests.class);
	}
	standardTests.add(CompilerInvocationTests.class);
	standardTests.add(InnerEmulationTest.class);
	standardTests.add(SuperTypeTest.class);
	standardTests.add(ForStatementTest.class);
	standardTests.add(FieldAccessTest.class);
	standardTests.add(SerialVersionUIDTests.class);
	standardTests.add(LineNumberAttributeTest.class);
	standardTests.add(ProgrammingProblemsTest.class);
	standardTests.add(ManifestAnalyzerTest.class);
	standardTests.add(InitializationTests.class);
	standardTests.add(ResourceLeakTests.class);
	standardTests.add(PackageBindingTest.class);

	// add all javadoc tests
	for (int i=0, l=JavadocTest.ALL_CLASSES.size(); i<l; i++) {
		standardTests.add(JavadocTest.ALL_CLASSES.get(i));
	}

	// Tests to run when compliance is greater than 1.3
	ArrayList since_1_4 = new ArrayList();
	since_1_4.add(AssertionTest.class);

	// Tests to run when compliance is greater than 1.4
	ArrayList since_1_5 = new ArrayList();
	since_1_5.addAll(RunComparableTests.ALL_CLASSES);
	since_1_5.add(ClassFileReaderTest_1_5.class);
	since_1_5.add(GenericTypeSignatureTest.class);
	since_1_5.add(InternalHexFloatTest.class);
	since_1_5.add(JavadocTest_1_5.class);
	since_1_5.add(BatchCompilerTest.class);
	since_1_5.add(NullAnnotationBatchCompilerTest.class);
	since_1_5.add(ConcurrentBatchCompilerTest.class);
	since_1_5.add(ExternalizeStringLiterals15Test.class);
	since_1_5.add(Deprecated15Test.class);
	since_1_5.add(InnerEmulationTest_1_5.class);
	since_1_5.add(AssignmentTest_1_5.class);
	since_1_5.add(InnerClass15Test.class);
	since_1_5.add(NullAnnotationTest.class);
	since_1_5.add(XLargeTest2.class);

	// Tests to run when compliance is greater than 1.5
	ArrayList since_1_6 = new ArrayList();
	since_1_6.add(StackMapAttributeTest.class);
	since_1_6.add(Compliance_1_6.class);

	ArrayList since_1_7 = new ArrayList();
	since_1_7.add(AssignmentTest_1_7.class);
	since_1_7.add(BinaryLiteralTest.class);
	since_1_7.add(UnderscoresInLiteralsTest.class);
	since_1_7.add(TryStatement17Test.class);
	since_1_7.add(TryWithResourcesStatementTest.class);
	since_1_7.add(GenericsRegressionTest_1_7.class);
	since_1_7.add(PolymorphicSignatureTest.class);
	since_1_7.add(Compliance_1_7.class);
	since_1_7.add(MethodHandleTest.class);

	ArrayList since_1_8 = new ArrayList();
	since_1_8.add(NegativeTypeAnnotationTest.class);
	since_1_8.add(NullTypeAnnotationTest.class);
	since_1_8.add(NegativeLambdaExpressionsTest.class);
	since_1_8.add(LambdaExpressionsTest.class);
	since_1_8.add(LambdaRegressionTest.class);
	since_1_8.add(SerializableLambdaTest.class);
	since_1_8.add(OverloadResolutionTest8.class);
	since_1_8.add(JSR335ClassFileTest.class);
	since_1_8.add(ExpressionContextTests.class);
	since_1_8.add(InterfaceMethodsTest.class);
	since_1_8.add(GrammarCoverageTests308.class);
	since_1_8.add(FlowAnalysisTest8.class);
	since_1_8.add(TypeAnnotationTest.class);
	since_1_8.add(JSR308SpecSnippetTests.class);
	since_1_8.add(Deprecated18Test.class);
	since_1_8.add(MethodParametersAttributeTest.class);
	since_1_8.add(ClassFileReaderTest_1_8.class);
	since_1_8.add(RepeatableAnnotationTest.class);
	since_1_8.add(GenericsRegressionTest_1_8.class);
	since_1_8.add(Unicode18Test.class);
	since_1_8.add(LambdaShapeTests.class);

	ArrayList since_9 = new ArrayList();
	since_9.add(Unicode9Test.class);
	since_9.add(ModuleCompilationTests.class);
	since_9.add(GenericsRegressionTest_9.class);
	since_9.add(InterfaceMethodsTest_9.class);
	since_9.add(Deprecated9Test.class);
	since_9.add(ModuleAttributeTests.class);
	since_9.add(AutomaticModuleNamingTest.class);
	since_9.add(UnnamedModuleTest.class);
	since_9.add(NullAnnotationTests9.class);
	since_9.add(AnnotationTest_9.class);
	since_9.add(JavadocTestForModule.class);

	// add 10 specific test here (check duplicates)
	ArrayList since_10 = new ArrayList();
	since_10.add(JEP286Test.class);
	since_10.add(Unicode10Test.class);

	// add 11 specific test here (check duplicates)
	ArrayList since_11 = new ArrayList();
	 since_11.add(JEP323VarLambdaParamsTest.class);
	 since_11.add(JEP181NestTest.class);
	 since_11.add(BatchCompilerTest2.class);

	// add 12 specific test here (check duplicates)
	 ArrayList since_12 = new ArrayList();
	 since_12.add(Unicode11Test.class);

		// add 13 specific test here (check duplicates)
	 ArrayList since_13 = new ArrayList();
	 since_13.add(Unicode12_1Test.class);

	 // add 14 specific test here (check duplicates)
	 ArrayList since_14 = new ArrayList();
	 since_14.add(SwitchExpressionsYieldTest.class);
	 since_14.add(RecordsRestrictedClassTest.class);
<<<<<<< HEAD
	 since_14.add(PatternMatching15Test.class);

	 // add 14 specific test here (check duplicates)
	 ArrayList since_15 = new ArrayList();
	 since_15.add(SealedTypes15Tests.class);
=======
	 since_14.add(PatternMatching14Test.class);
	 since_14.add(JavadocTestForRecord.class);
>>>>>>> f3c6f140

	// Build final test suite
	TestSuite all = new TestSuite(TestAll.class.getName());
	all.addTest(new TestSuite(StandAloneASTParserTest.class));
	int possibleComplianceLevels = AbstractCompilerTest.getPossibleComplianceLevels();
	if ((possibleComplianceLevels & AbstractCompilerTest.F_1_3) != 0) {
		ArrayList tests_1_3 = (ArrayList)standardTests.clone();
		tests_1_3.add(Compliance_1_3.class);
		tests_1_3.add(JavadocTest_1_3.class);
		tests_1_3.add(Compliance_CLDC.class);
		TestCase.resetForgottenFilters(tests_1_3);
		all.addTest(AbstractCompilerTest.buildComplianceTestSuite(ClassFileConstants.JDK1_3, tests_1_3));
	}
	if ((possibleComplianceLevels & AbstractCompilerTest.F_1_4) != 0) {
		ArrayList tests_1_4 = (ArrayList)standardTests.clone();
		tests_1_4.addAll(since_1_4);
		tests_1_4.add(Compliance_1_4.class);
		tests_1_4.add(ClassFileReaderTest_1_4.class);
		tests_1_4.add(JavadocTest_1_4.class);
		TestCase.resetForgottenFilters(tests_1_4);
		all.addTest(AbstractCompilerTest.buildComplianceTestSuite(ClassFileConstants.JDK1_4, tests_1_4));
	}
	if ((possibleComplianceLevels & AbstractCompilerTest.F_1_5) != 0) {
		ArrayList tests_1_5 = (ArrayList)standardTests.clone();
		tests_1_5.addAll(since_1_4);
		tests_1_5.addAll(since_1_5);
		TestCase.resetForgottenFilters(tests_1_5);
		all.addTest(AbstractCompilerTest.buildComplianceTestSuite(ClassFileConstants.JDK1_5, tests_1_5));
	}
	if ((possibleComplianceLevels & AbstractCompilerTest.F_1_6) != 0) {
		ArrayList tests_1_6 = (ArrayList)standardTests.clone();
		tests_1_6.addAll(since_1_4);
		tests_1_6.addAll(since_1_5);
		tests_1_6.addAll(since_1_6);
		TestCase.resetForgottenFilters(tests_1_6);
		all.addTest(AbstractCompilerTest.buildComplianceTestSuite(ClassFileConstants.JDK1_6, tests_1_6));
	}
	if ((possibleComplianceLevels & AbstractCompilerTest.F_1_7) != 0) {
		ArrayList tests_1_7 = (ArrayList)standardTests.clone();
		tests_1_7.addAll(since_1_4);
		tests_1_7.addAll(since_1_5);
		tests_1_7.addAll(since_1_6);
		tests_1_7.addAll(since_1_7);
		TestCase.resetForgottenFilters(tests_1_7);
		all.addTest(AbstractCompilerTest.buildComplianceTestSuite(ClassFileConstants.JDK1_7, tests_1_7));
	}
	if ((possibleComplianceLevels & AbstractCompilerTest.F_1_8) != 0) {
		ArrayList tests_1_8 = (ArrayList)standardTests.clone();
		tests_1_8.addAll(since_1_4);
		tests_1_8.addAll(since_1_5);
		tests_1_8.addAll(since_1_6);
		tests_1_8.addAll(since_1_7);
		tests_1_8.addAll(since_1_8);
		TestCase.resetForgottenFilters(tests_1_8);
		all.addTest(AbstractCompilerTest.buildComplianceTestSuite(ClassFileConstants.JDK1_8, tests_1_8));
	}
	if ((possibleComplianceLevels & AbstractCompilerTest.F_9) != 0) {
		ArrayList tests_9 = (ArrayList)standardTests.clone();
		tests_9.addAll(since_1_4);
		tests_9.addAll(since_1_5);
		tests_9.addAll(since_1_6);
		tests_9.addAll(since_1_7);
		tests_9.addAll(since_1_8);
		tests_9.addAll(since_9);
		// Reset forgotten subsets tests
		TestCase.TESTS_PREFIX = null;
		TestCase.TESTS_NAMES = null;
		TestCase.TESTS_NUMBERS= null;
		TestCase.TESTS_RANGE = null;
		TestCase.RUN_ONLY_ID = null;
		all.addTest(AbstractCompilerTest.buildComplianceTestSuite(ClassFileConstants.JDK9, tests_9));
	}

	if ((possibleComplianceLevels & AbstractCompilerTest.F_10) != 0) {
		ArrayList tests_10 = (ArrayList)standardTests.clone();
		tests_10.addAll(since_1_4);
		tests_10.addAll(since_1_5);
		tests_10.addAll(since_1_6);
		tests_10.addAll(since_1_7);
		tests_10.addAll(since_1_8);
		tests_10.addAll(since_9);
		tests_10.addAll(since_10);
		TestCase.resetForgottenFilters(tests_10);
		all.addTest(AbstractCompilerTest.buildComplianceTestSuite(ClassFileConstants.JDK10, tests_10));
	}
	if ((possibleComplianceLevels & AbstractCompilerTest.F_11) != 0) {
		ArrayList tests_11 = (ArrayList)standardTests.clone();
		tests_11.addAll(since_1_4);
		tests_11.addAll(since_1_5);
		tests_11.addAll(since_1_6);
		tests_11.addAll(since_1_7);
		tests_11.addAll(since_1_8);
		tests_11.addAll(since_9);
		tests_11.addAll(since_10);
		tests_11.addAll(since_11);
		TestCase.resetForgottenFilters(tests_11);
		all.addTest(AbstractCompilerTest.buildComplianceTestSuite(ClassFileConstants.getComplianceLevelForJavaVersion(ClassFileConstants.MAJOR_VERSION_11), tests_11));
	}
	if ((possibleComplianceLevels & AbstractCompilerTest.F_12) != 0) {
		ArrayList tests_12 = (ArrayList)standardTests.clone();
		tests_12.addAll(since_1_4);
		tests_12.addAll(since_1_5);
		tests_12.addAll(since_1_6);
		tests_12.addAll(since_1_7);
		tests_12.addAll(since_1_8);
		tests_12.addAll(since_9);
		tests_12.addAll(since_10);
		tests_12.addAll(since_11);
		tests_12.addAll(since_12);
		TestCase.resetForgottenFilters(tests_12);
		all.addTest(AbstractCompilerTest.buildComplianceTestSuite(ClassFileConstants.getComplianceLevelForJavaVersion(ClassFileConstants.MAJOR_VERSION_12), tests_12));
	}
	if ((possibleComplianceLevels & AbstractCompilerTest.F_13) != 0) {
		ArrayList tests_13 = (ArrayList)standardTests.clone();
		tests_13.addAll(since_1_4);
		tests_13.addAll(since_1_5);
		tests_13.addAll(since_1_6);
		tests_13.addAll(since_1_7);
		tests_13.addAll(since_1_8);
		tests_13.addAll(since_9);
		tests_13.addAll(since_10);
		tests_13.addAll(since_11);
		tests_13.addAll(since_12);
		tests_13.addAll(since_13);
		TestCase.resetForgottenFilters(tests_13);
		all.addTest(AbstractCompilerTest.buildComplianceTestSuite(ClassFileConstants.getComplianceLevelForJavaVersion(ClassFileConstants.MAJOR_VERSION_13), tests_13));
	}
	if ((possibleComplianceLevels & AbstractCompilerTest.F_14) != 0) {
		ArrayList tests_14 = (ArrayList)standardTests.clone();
		tests_14.addAll(since_1_4);
		tests_14.addAll(since_1_5);
		tests_14.addAll(since_1_6);
		tests_14.addAll(since_1_7);
		tests_14.addAll(since_1_8);
		tests_14.addAll(since_9);
		tests_14.addAll(since_10);
		tests_14.addAll(since_11);
		tests_14.addAll(since_12);
		tests_14.addAll(since_13);
		tests_14.addAll(since_14);
		TestCase.resetForgottenFilters(tests_14);
		all.addTest(AbstractCompilerTest.buildComplianceTestSuite(ClassFileConstants.getComplianceLevelForJavaVersion(ClassFileConstants.MAJOR_VERSION_14), tests_14));
	}
	if ((possibleComplianceLevels & AbstractCompilerTest.F_15) != 0) {
		ArrayList tests_15 = (ArrayList)standardTests.clone();
		tests_15.addAll(since_1_4);
		tests_15.addAll(since_1_5);
		tests_15.addAll(since_1_6);
		tests_15.addAll(since_1_7);
		tests_15.addAll(since_1_8);
		tests_15.addAll(since_9);
		tests_15.addAll(since_10);
		tests_15.addAll(since_11);
		tests_15.addAll(since_12);
		tests_15.addAll(since_13);
		tests_15.addAll(since_14);
		tests_15.addAll(since_15);
		TestCase.resetForgottenFilters(tests_15);
		all.addTest(AbstractCompilerTest.buildComplianceTestSuite(ClassFileConstants.getComplianceLevelForJavaVersion(ClassFileConstants.MAJOR_VERSION_15), tests_15));
	}
	all.addTest(new TestSuite(Jsr14Test.class));
	return all;
}
}<|MERGE_RESOLUTION|>--- conflicted
+++ resolved
@@ -197,16 +197,12 @@
 	 ArrayList since_14 = new ArrayList();
 	 since_14.add(SwitchExpressionsYieldTest.class);
 	 since_14.add(RecordsRestrictedClassTest.class);
-<<<<<<< HEAD
 	 since_14.add(PatternMatching15Test.class);
+	 since_14.add(JavadocTestForRecord.class);
 
 	 // add 14 specific test here (check duplicates)
 	 ArrayList since_15 = new ArrayList();
 	 since_15.add(SealedTypes15Tests.class);
-=======
-	 since_14.add(PatternMatching14Test.class);
-	 since_14.add(JavadocTestForRecord.class);
->>>>>>> f3c6f140
 
 	// Build final test suite
 	TestSuite all = new TestSuite(TestAll.class.getName());
